--- conflicted
+++ resolved
@@ -360,8 +360,7 @@
 
 func Test_transformDeployment(t *testing.T) {
 	type result struct {
-<<<<<<< HEAD
-		values      []Value
+		values      []HelmChartValue
 		focusOnPath string
 		newFile     string
 	}
@@ -390,10 +389,6 @@
 			Type:         string(ImageTransformation),
 			Key:          "testUnitImage",
 		},
-=======
-		values  []HelmChartValue
-		newFile string
->>>>>>> 28ffb6d9
 	}
 	tests := []struct {
 		name    string
@@ -406,7 +401,6 @@
 			name: "Basic Deployment",
 			file: basicDeploymentYaml,
 			want: result{
-<<<<<<< HEAD
 				values: wantValues,
 				newFile: testutil.UnIndent(`
                     apiVersion: apps/v1
@@ -447,14 +441,6 @@
 				InfraParams: config.InfraParams{
 					"limits": map[string]any{
 						"cpu": 123,
-=======
-				values: []HelmChartValue{
-					{
-						ExecUnitName: "testUnit",
-						Kind:         "Deployment",
-						Type:         string(ImageTransformation),
-						Key:          "testUnitImage",
->>>>>>> 28ffb6d9
 					},
 				},
 			},
