package kubernetes

import (
	"bytes"
	"strings"
	"testing"

	"github.com/klothoplatform/klotho/pkg/testutil"

	"github.com/klothoplatform/klotho/pkg/annotation"
	"github.com/klothoplatform/klotho/pkg/config"
	"github.com/klothoplatform/klotho/pkg/core"
	"github.com/klothoplatform/klotho/pkg/graph"
	"github.com/klothoplatform/klotho/pkg/lang/dockerfile"
	yamlLang "github.com/klothoplatform/klotho/pkg/lang/yaml"
	"github.com/stretchr/testify/assert"
)

func Test_AssignFilesToUnits(t *testing.T) {
	type TestUnit struct {
		name               string
		podPath            string
		deploymentPath     string
		serviceAccountPath string
		servicePath        string
		hpaPath            string
	}
	tests := []struct {
		name      string
		fileUnits map[string]string
		units     []string
		want      []TestUnit
		wantErr   bool
	}{
		{
			name:  "Basic Pod",
			units: []string{"unit1"},
			fileUnits: map[string]string{
				"pod.yaml": testutil.UnIndent(`
                    apiVersion: v1
                    kind: Pod
                    spec:
                      containers:
                      - name: web
                        image: nginx`)},
			want: []TestUnit{
				{
					name:    "unit1",
					podPath: "pod.yaml",
				},
			},
		},
		{
			name:  "Basic Deployment",
			units: []string{"unit1"},
			fileUnits: map[string]string{
				"deployment.yaml": testutil.UnIndent(`
                    apiVersion: apps/v1
                    kind: Deployment
                    spec:
                      replicas: 3
                      selector:
                      matchLabels:
                        app: nginx
                      template:
                        metadata:
                          labels:
                            app: nginx
                        spec:
                          containers:
                          - name: nginx
                            image: nginx:1.14.2`)},
			want: []TestUnit{
				{
					name:           "unit1",
					deploymentPath: "deployment.yaml",
				},
			},
		},
		{
			name:  "Basic ServiceAccount",
			units: []string{"unit1"},
			fileUnits: map[string]string{
				"ServiceAccount.yaml": testutil.UnIndent(`
                    apiVersion: v1
                    kind: ServiceAccount
                    metadata:
                      name: release-name-nginx-ingress
                      namespace: default`)},
			want: []TestUnit{
				{
					name:               "unit1",
					serviceAccountPath: "ServiceAccount.yaml",
				},
			},
		},
		{
			name:  "Basic Service",
			units: []string{"unit1"},
			fileUnits: map[string]string{
				"Service.yaml": testutil.UnIndent(`
                    apiVersion: v1
                    kind: Service
                    spec:
                      ports:
                      - port: 80
                        protocol: TCP
                        targetPort: 3000
                      selector:
                        execUnit: name`)},
			want: []TestUnit{
				{
					name:        "unit1",
					servicePath: "Service.yaml",
				},
			},
		},
		{
<<<<<<< HEAD
			name:  "Multi unit Pod",
			units: []string{"unit1", "unit2"},
=======
			name: "Basic HPA",
			chart: HelmChart{
				ExecutionUnits: []*HelmExecUnit{
					{Name: "unit1"},
				},
			},
			fileUnits: map[string]string{
				"HorizontalPodAutoscaler.yaml": testutil.UnIndent(`
                    apiVersion: autoscaling/v2beta2
                    kind: HorizontalPodAutoscaler
                    metadata:
                      name: example-hpa
                    spec:
                      scaleTargetRef:
                        apiVersion: apps/v1
                        kind: Deployment
                        name: example-deployment
                      minReplicas: 2
                      maxReplicas: 10
                      metrics:
                      - type: Resource
                        resource:
                          name: cpu
                          targetAverageUtilization: 50`)},
			want: []TestUnit{
				{
					name:    "unit1",
					hpaPath: "HorizontalPodAutoscaler.yaml",
				},
			},
		},
		{
			name: "Multi unit Pod",
			chart: HelmChart{
				ExecutionUnits: []*HelmExecUnit{
					{Name: "unit1"},
					{Name: "unit2"},
				},
			},
>>>>>>> e87314d7
			fileUnits: map[string]string{
				"pod.yaml": testutil.UnIndent(`
                    apiVersion: v1
                    kind: Pod
                    metadata:
                      name: unit1
                    spec:
                      containers:
                      - name: web
                        image: nginx`),
				"pod2.yaml": testutil.UnIndent(`
                    apiVersion: v1
                    kind: Pod
                    metadata:
                      name: notunit2
                    spec:
                      containers:
                      - name: web
                        image: nginx`)},
			want: []TestUnit{
				{
					name:    "unit1",
					podPath: "pod.yaml",
				},
				{
					name: "unit2",
				},
			},
		},
		{
			name:  "multi unit Deployment",
			units: []string{"unit1", "unit2"},
			fileUnits: map[string]string{
				"deployment.yaml": testutil.UnIndent(`
                    apiVersion: apps/v1
                    kind: Deployment
                    metadata:
                      name: unit1
                    spec:
                      replicas: 3
                      selector:
                      matchLabels:
                        app: nginx
                      template:
                        metadata:
                          labels:
                            app: nginx
                        spec:
                          containers:
                          - name: nginx
                            image: nginx:1.14.2`),
				"deployment2.yaml": testutil.UnIndent(`
                    apiVersion: apps/v1
                    kind: Deployment
                    metadata:
                      name: notunit2
                    spec:
                      replicas: 3
                      selector:
                      matchLabels:
                        app: nginx
                      template:
                        metadata:
                          labels:
                            app: nginx
                        spec:
                          containers:
                          - name: nginx
                            image: nginx:1.14.2`),
			},
			want: []TestUnit{
				{
					name:           "unit1",
					deploymentPath: "deployment.yaml",
				},
				{
					name: "unit2",
				},
			},
		},
		{
<<<<<<< HEAD
			name:  "multi unit ServiceAccount",
			units: []string{"unit1", "unit2"},
=======
			name: "multi  unit HPA",
			chart: HelmChart{
				ExecutionUnits: []*HelmExecUnit{
					{Name: "unit1"},
					{Name: "unit2"},
				},
			},
			fileUnits: map[string]string{
				"HorizontalPodAutoscaler.yaml": testutil.UnIndent(`
                    apiVersion: autoscaling/v2beta2
                    kind: HorizontalPodAutoscaler
                    metadata:
                      name: unit1
                    spec:
                      scaleTargetRef:
                        apiVersion: apps/v1
                        kind: Deployment
                        name: example-deployment
                      minReplicas: 2
                      maxReplicas: 10
                      metrics:
                      - type: Resource
                        resource:
                          name: cpu
                          targetAverageUtilization: 50`)},
			want: []TestUnit{
				{
					name:    "unit1",
					hpaPath: "HorizontalPodAutoscaler.yaml",
				},
				{
					name: "unit2",
				},
			},
		},
		{
			name: "multi unit ServiceAccount",
			chart: HelmChart{
				ExecutionUnits: []*HelmExecUnit{
					{Name: "unit1"},
					{Name: "unit2"},
				},
			},
>>>>>>> e87314d7
			fileUnits: map[string]string{
				"ServiceAccount.yaml": testutil.UnIndent(`
                    apiVersion: v1
                    kind: ServiceAccount
                    metadata:
                      name: unit1
                      namespace: default`),
				"ServiceAccount2.yaml": testutil.UnIndent(`
                    apiVersion: v1
                    kind: ServiceAccount
                    metadata:
                      name: notunit2
                      namespace: default`),
			},
			want: []TestUnit{
				{
					name:               "unit1",
					serviceAccountPath: "ServiceAccount.yaml",
				},
				{
					name: "unit2",
				},
			},
		},
		{
			name:  "multi unit Service",
			units: []string{"unit1", "unit2"},
			fileUnits: map[string]string{
				"Service.yaml": testutil.UnIndent(`
                    apiVersion: v1
                    kind: Service
                    metadata:
                      name: unit1
                    spec:
                      ports:
                      - port: 80
                        protocol: TCP
                        targetPort: 3000
                      selector:
                        execUnit: name`),
				"Service2.yaml": testutil.UnIndent(`
                    apiVersion: v1
                    kind: Service
                    metadata:
                      name: notunit2
                    spec:
                      ports:
                      - port: 80
                        protocol: TCP
                        targetPort: 3000
                      selector:
                        execUnit: name`),
			},
			want: []TestUnit{
				{
					name:        "unit1",
					servicePath: "Service.yaml",
				},
				{
					name: "unit2",
				},
			},
		},
		{
			name:  "single unit pod and deployment error",
			units: []string{"unit1"},
			fileUnits: map[string]string{
				"pod.yaml": testutil.UnIndent(`
                    apiVersion: v1
                    kind: Pod
                    spec:
                      containers:
                      - name: web
                        image: nginx`),
				"deployment.yaml": testutil.UnIndent(`
                    apiVersion: apps/v1
                    kind: Deployment
                    spec:
                      replicas: 3
                      selector:
                      matchLabels:
                        app: nginx
                      template:
                        metadata:
                          labels:
                            app: nginx
                        spec:
                          containers:
                          - name: nginx
                            image: nginx:1.14.2`),
			},
			wantErr: true,
		},
		{
			name:  "multi unit pod and deployment error",
			units: []string{"unit1", "unit2"},
			fileUnits: map[string]string{
				"pod.yaml": testutil.UnIndent(`
                    apiVersion: v1
                    kind: Pod
                    metadata:
                      name: unit1
                    spec:
                      containers:
                      - name: web
                        image: nginx`),
				"deployment.yaml": testutil.UnIndent(`
                    apiVersion: apps/v1
                      kind: Deployment
                      metadata:
                        name: unit1
                      spec:
                        replicas: 3
                        selector:
                        matchLabels:
                          app: nginx
                        template:
                          metadata:
                            labels:
                              app: nginx
                          spec:
                            containers:
                            - name: nginx
                              image: nginx:1.14.2`),
			},
			wantErr: true,
		},
	}
	for _, tt := range tests {
		t.Run(tt.name, func(t *testing.T) {
			assert := assert.New(t)

			chart := &HelmChart{
				Name:      "test",
				Namespace: "default",
			}

			for _, name := range tt.units {
				chart.ExecutionUnits = append(chart.ExecutionUnits, &HelmExecUnit{Name: name})
			}

			for path, file := range tt.fileUnits {
				f, err := yamlLang.NewFile(path, strings.NewReader(file))
				if assert.Nil(err) {
					chart.Files = append(chart.Files, f)
				}
			}

			err := chart.AssignFilesToUnits()
			if tt.wantErr {
				assert.Error(err)
				return
			}
			if !assert.NoError(err) {
				return
			}
			for _, hu := range tt.want {
				for _, cu := range chart.ExecutionUnits {
					if hu.name == cu.Name {
						if hu.podPath != "" {
							assert.Equal(hu.podPath, cu.Pod.Path())
						} else {
							assert.Nil(cu.Pod)
						}
						if hu.deploymentPath != "" {
							assert.Equal(hu.deploymentPath, cu.Deployment.Path())
						} else {
							assert.Nil(cu.Deployment)
						}
						if hu.serviceAccountPath != "" {
							assert.Equal(hu.serviceAccountPath, cu.ServiceAccount.Path())
						} else {
							assert.Nil(cu.ServiceAccount)
						}
						if hu.servicePath != "" {
							assert.Equal(hu.servicePath, cu.Service.Path())
						} else {
							assert.Nil(cu.Service)
						}
						if hu.hpaPath != "" {
							assert.Equal(hu.hpaPath, cu.HorizontalPodAutoscaler.Path())
						} else {
							assert.Nil(cu.HorizontalPodAutoscaler)
						}
					}
				}
			}
		})
	}
}

func Test_handleExecutionUnit(t *testing.T) {
	testUnitName := "unit"
	tests := []struct {
		name          string
		hasDockerfile bool
		cfg           config.ExecutionUnit
		want          []HelmChartValue
		wantErr       bool
	}{
		{
			name:          "no transforms",
			hasDockerfile: false,
			cfg:           config.ExecutionUnit{},
			want:          []HelmChartValue{},
		},
		{
			name:          "only dockerfile",
			hasDockerfile: true,
			cfg:           config.ExecutionUnit{},
			want: []HelmChartValue{
				{
					ExecUnitName: testUnitName,
					Kind:         "Deployment",
					Type:         "image",
					Key:          "unitImage",
				},
				{
					ExecUnitName: testUnitName,
					Kind:         "ServiceAccount",
					Type:         "service_account_annotation",
					Key:          "unitRoleArn",
				},
			},
		},
		{
			name:          "network placement",
			hasDockerfile: true,
			cfg:           config.ExecutionUnit{NetworkPlacement: "private"},
			want: []HelmChartValue{
				{
					ExecUnitName: testUnitName,
					Kind:         "Deployment",
					Type:         "image",
					Key:          "unitImage",
				},
				{
					ExecUnitName: testUnitName,
					Kind:         "ServiceAccount",
					Type:         "service_account_annotation",
					Key:          "unitRoleArn",
				},
			},
		},
		{
			name:          "node group",
			hasDockerfile: true,
			cfg:           config.ExecutionUnit{NetworkPlacement: "private", InfraParams: config.InfraParams{"instance_type": "test.node"}},
			want: []HelmChartValue{
				{
					ExecUnitName: testUnitName,
					Kind:         "Deployment",
					Type:         "image",
					Key:          "unitImage",
				},
				{
					ExecUnitName: testUnitName,
					Kind:         "Deployment",
					Type:         "instance_type_key",
					Key:          "unitInstanceTypeKey",
				},
				{
					ExecUnitName: testUnitName,
					Kind:         "Deployment",
					Type:         "instance_type_value",
					Key:          "unitInstanceTypeValue",
				},
				{
					ExecUnitName: testUnitName,
					Kind:         "ServiceAccount",
					Type:         "service_account_annotation",
					Key:          "unitRoleArn",
				},
			},
		},
	}
	for _, tt := range tests {
		t.Run(tt.name, func(t *testing.T) {
			assert := assert.New(t)
			eu := &core.ExecutionUnit{AnnotationKey: core.AnnotationKey{ID: testUnitName, Capability: annotation.ExecutionUnitCapability}}
			if tt.hasDockerfile {
				dockerF, err := dockerfile.NewFile("Dockerfile", bytes.NewBuffer([]byte{}))
				if !assert.NoError(err) {
					return
				}
				eu.Add(dockerF)
			}
			constructGraph := core.NewConstructGraph()

			testUnit := &HelmExecUnit{Name: eu.ID}
			chart := &HelmChart{
				Name:           "test",
				Namespace:      "default",
				ExecutionUnits: []*HelmExecUnit{testUnit},
			}
			transformations, err := chart.handleExecutionUnit(testUnit, eu, tt.cfg, constructGraph)
			if tt.wantErr {
				assert.Error(err)
				return
			} else if !assert.NoError(err) {
				return

			}
			assert.Equal(tt.want, transformations)
		})
	}
}

func Test_handleUpstreamUnitDependencies(t *testing.T) {
	type testResult struct {
		values []HelmChartValue
		files  []string
	}
	tests := []struct {
		name    string
		unit    *HelmExecUnit
		deps    []graph.Edge[core.Construct]
		want    testResult
		wantErr bool
	}{
		{
			name: "gateway dep",
			unit: &HelmExecUnit{Name: "unit", Namespace: "default"},
			deps: []graph.Edge[core.Construct]{
				{
					Source:      &core.Gateway{AnnotationKey: core.AnnotationKey{ID: "test", Capability: annotation.ExposeCapability}},
					Destination: &core.ExecutionUnit{AnnotationKey: core.AnnotationKey{Capability: annotation.ExecutionUnitCapability, ID: "unit"}},
				},
			},
			want: testResult{
				files: []string{"test/templates/unit-targetgroupbinding.yaml"},
				values: []HelmChartValue{
					{
						ExecUnitName: "unit",
						Kind:         "TargetGroupBinding",
						Type:         string(TargetGroupTransformation),
						Key:          "unitTargetGroupArn",
					},
				},
			},
		},
		{
			name: "exec unit dep",
			unit: &HelmExecUnit{Name: "unit", Namespace: "default"},
			deps: []graph.Edge[core.Construct]{
				{
					Source:      &core.ExecutionUnit{AnnotationKey: core.AnnotationKey{Capability: annotation.ExecutionUnitCapability, ID: "test"}},
					Destination: &core.ExecutionUnit{AnnotationKey: core.AnnotationKey{Capability: annotation.ExecutionUnitCapability, ID: "unit"}},
				},
			},
			want: testResult{
				files: []string{"test/templates/unit-serviceexport.yaml"},
			},
		},
		{
			name: "multiple deps",
			unit: &HelmExecUnit{Name: "unit", Namespace: "default"},
			deps: []graph.Edge[core.Construct]{
				{
					Source:      &core.ExecutionUnit{AnnotationKey: core.AnnotationKey{Capability: annotation.ExecutionUnitCapability, ID: "test"}},
					Destination: &core.ExecutionUnit{AnnotationKey: core.AnnotationKey{Capability: annotation.ExecutionUnitCapability, ID: "unit"}},
				},
				{
					Source:      &core.Gateway{AnnotationKey: core.AnnotationKey{ID: "test", Capability: annotation.ExposeCapability}},
					Destination: &core.ExecutionUnit{AnnotationKey: core.AnnotationKey{Capability: annotation.ExecutionUnitCapability, ID: "unit"}},
				},
			},
			want: testResult{
				files: []string{"test/templates/unit-serviceexport.yaml", "test/templates/unit-targetgroupbinding.yaml"},
				values: []HelmChartValue{
					{
						ExecUnitName: "unit",
						Kind:         "TargetGroupBinding",
						Type:         string(TargetGroupTransformation),
						Key:          "unitTargetGroupArn",
					},
				},
			},
		},
		{
			name: "no deps",
			unit: &HelmExecUnit{Name: "unit", Namespace: "default"},
		},
	}
	for _, tt := range tests {
		t.Run(tt.name, func(t *testing.T) {
			assert := assert.New(t)
			constructGraph := core.NewConstructGraph()
			for _, dep := range tt.deps {
				constructGraph.AddConstruct(dep.Source)
				constructGraph.AddConstruct(dep.Destination)
				constructGraph.AddDependency(dep.Source.Id(), dep.Destination.Id())
			}
<<<<<<< HEAD
			chart := HelmChart{
				Name:           "test",
				ExecutionUnits: []*HelmExecUnit{tt.unit},
			}
			values, err := chart.handleUpstreamUnitDependencies(tt.unit, constructGraph)
=======
			values, err := tt.chart.handleUpstreamUnitDependencies(testUnit, constructGraph, config.ExecutionUnit{})
>>>>>>> e87314d7
			if tt.wantErr {
				assert.Error(err)
				return
			} else if !assert.NoError(err) {
				return

			}
			assert.Equal(tt.want.values, values)
			for _, f := range tt.want.files {
				if strings.Contains(f, "targetgroupbinding") {
					assert.Equal(f, tt.unit.TargetGroupBinding.Path())
				}
				if strings.Contains(f, "serviceexport") {
					assert.Equal(f, tt.unit.ServiceExport.Path())
				}
			}
		})
	}
}

func Test_addDeployment(t *testing.T) {
	type TestUnit struct {
		deploymentPath string
		deploymentFile string
		values         []HelmChartValue
	}
	tests := []struct {
		name    string
		unit    *HelmExecUnit
		cfg     config.ExecutionUnit
		want    TestUnit
		wantErr bool
	}{
		{
			name: "happy path test",
			unit: &HelmExecUnit{Name: "unit", Namespace: "default"},
			want: TestUnit{
				deploymentPath: "test/templates/unit-deployment.yaml",
				deploymentFile: `apiVersion: apps/v1
kind: Deployment
metadata:
  creationTimestamp: null
  labels:
    execUnit: unit
    klotho-fargate-enabled: "false"
  name: unit
  namespace: default
spec:
  replicas: 2
  selector:
    matchLabels:
      execUnit: unit
      klotho-fargate-enabled: "false"
  strategy:
    rollingUpdate:
      maxSurge: 1
      maxUnavailable: 1
    type: RollingUpdate
  template:
    metadata:
      creationTimestamp: null
      labels:
        execUnit: unit
        klotho-fargate-enabled: "false"
    spec:
      containers:
      - image: '{{ .Values.unitImage }}'
        name: unit
        resources: {}
      serviceAccount: unit
      serviceAccountName: unit
status: {}
`,
				values: []HelmChartValue{
					{
						ExecUnitName: "unit",
						Kind:         "Deployment",
						Type:         "image",
						Key:          "unitImage",
					},
				},
			},
		},
	}
	for _, tt := range tests {
		t.Run(tt.name, func(t *testing.T) {
			assert := assert.New(t)
			chart := &HelmChart{
				Name:           "test",
				Namespace:      "default",
				ExecutionUnits: []*HelmExecUnit{tt.unit},
			}
			values, err := chart.addDeployment(tt.unit, tt.cfg)
			if !assert.NoError(err) {
				return
			}
			assert.Len(chart.Files, 1)
			assert.Equal(tt.want.deploymentPath, tt.unit.Deployment.Path())
			assert.Equal(tt.want.deploymentFile, string(tt.unit.Deployment.Program()))
			assert.Equal(tt.unit.Deployment, chart.Files[0])
			assert.Equal(tt.want.values, values)
		})
	}
}

func Test_addHorizontalPodAutoscaler(t *testing.T) {
	type result struct {
		hpaPath string
		hpaFile string
		values  []HelmChartValue
	}
	tests := []struct {
		name  string
		chart HelmChart
		want  result
	}{
		{
			name: "happy path test",
			chart: HelmChart{
				Name: "test",
				ExecutionUnits: []*HelmExecUnit{
					{
						Name:      "unit",
						Namespace: "default",
					},
				},
			},
			want: result{
				hpaPath: "test/templates/unit-horizontal-pod-autoscaler.yaml",
				hpaFile: testutil.UnIndent(`
                    apiVersion: autoscaling/v2beta2
                    kind: HorizontalPodAutoscaler
                    metadata:
                      creationTimestamp: null
                      name: unit
                    spec:
                      maxReplicas: 4
                      metrics:
                      - resource:
                          name: cpu
                          target:
                            averageUtilization: 70
                            type: Utilization
                        type: Resource
                      - resource:
                          name: memory
                          target:
                            averageUtilization: 70
                            type: Utilization
                        type: Resource
                      minReplicas: 2
                      scaleTargetRef:
                        apiVersion: apps/v1
                        kind: Deployment
                        name: unit
                    status:
                      conditions: null
                      currentMetrics: null
                      currentReplicas: 0
                      desiredReplicas: 0`),
				values: nil,
			},
		},
	}
	for _, tt := range tests {
		t.Run(tt.name, func(t *testing.T) {
			assert := assert.New(t)
			testUnit := tt.chart.ExecutionUnits[0]
			values, err := tt.chart.addHorizontalPodAutoscaler(testUnit, config.ExecutionUnit{})
			if !assert.NoError(err) {
				return
			}
			assert.Len(tt.chart.Files, 1)
			assert.Equal(tt.want.hpaPath, testUnit.HorizontalPodAutoscaler.Path())
			assert.Equal(tt.want.hpaFile, string(testUnit.HorizontalPodAutoscaler.Program()))
			assert.Equal(testUnit.HorizontalPodAutoscaler, tt.chart.Files[0])
			assert.Equal(tt.want.values, values)
		})
	}
}

func Test_addServiceAccount(t *testing.T) {
	type TestUnit struct {
		serviceAccountPath string
		serviceAccountFile string
		values             []HelmChartValue
	}
	tests := []struct {
		name string
		unit *HelmExecUnit
		want TestUnit
	}{
		{
			name: "happy path test",
			unit: &HelmExecUnit{Name: "unit", Namespace: "default"},
			want: TestUnit{
				serviceAccountPath: "test/templates/unit-serviceaccount.yaml",
				serviceAccountFile: `apiVersion: v1
automountServiceAccountToken: true
kind: ServiceAccount
metadata:
  annotations:
    eks.amazonaws.com/role-arn: '{{ .Values.unitRoleArn }}'
  creationTimestamp: null
  labels:
    execUnit: unit
  name: unit
  namespace: default
`,
				values: []HelmChartValue{
					{
						ExecUnitName: "unit",
						Kind:         "ServiceAccount",
						Type:         "service_account_annotation",
						Key:          "unitRoleArn",
					},
				},
			},
		},
	}
	for _, tt := range tests {
		t.Run(tt.name, func(t *testing.T) {
			assert := assert.New(t)
			chart := &HelmChart{
				Name:           "test",
				Namespace:      "default",
				ExecutionUnits: []*HelmExecUnit{tt.unit},
			}

			values, err := chart.addServiceAccount(tt.unit)
			if !assert.NoError(err) {
				return
			}
			assert.Len(chart.Files, 1)
			assert.Equal(tt.want.serviceAccountPath, tt.unit.ServiceAccount.Path())
			assert.Equal(tt.want.serviceAccountFile, string(tt.unit.ServiceAccount.Program()))
			assert.Equal(tt.unit.ServiceAccount, chart.Files[0])
			assert.Equal(tt.want.values, values)
		})
	}
}

func Test_addService(t *testing.T) {
	type TestUnit struct {
		servicePath string
		serviceFile string
		values      []HelmChartValue
	}
	tests := []struct {
		name string
		unit *HelmExecUnit
		want TestUnit
	}{
		{
			name: "happy path test",
			unit: &HelmExecUnit{Name: "unit", Namespace: "default"},
			want: TestUnit{
				servicePath: "test/templates/unit-service.yaml",
				serviceFile: `apiVersion: v1
kind: Service
metadata:
  creationTimestamp: null
  labels:
    execUnit: unit
    klotho-fargate-enabled: "false"
  name: unit
  namespace: default
spec:
  ports:
  - port: 80
    protocol: TCP
    targetPort: 3000
  selector:
    execUnit: unit
    klotho-fargate-enabled: "false"
  sessionAffinity: None
  type: ClusterIP
status:
  loadBalancer: {}
`,
			},
		},
	}
	for _, tt := range tests {
		t.Run(tt.name, func(t *testing.T) {
			assert := assert.New(t)
<<<<<<< HEAD
			chart := &HelmChart{
				Name:           "test",
				Namespace:      "default",
				ExecutionUnits: []*HelmExecUnit{tt.unit},
			}

			values, err := chart.addService(tt.unit)
=======
			testUnit := tt.chart.ExecutionUnits[0]
			values, err := tt.chart.addService(testUnit, config.ExecutionUnit{})
>>>>>>> e87314d7
			if !assert.NoError(err) {
				return
			}
			assert.Len(chart.Files, 1)
			assert.Equal(tt.want.servicePath, tt.unit.Service.Path())
			assert.Equal(tt.want.serviceFile, string(tt.unit.Service.Program()))
			assert.Equal(tt.unit.Service, chart.Files[0])
			assert.Equal(tt.want.values, values)
		})
	}
}

func Test_addTargetGroupBinding(t *testing.T) {
	testUnitName := "unit"
	type TestUnit struct {
		targetGroupBindingPath string
		targetGroupBindingFile string
		values                 []HelmChartValue
	}
	tests := []struct {
		name string
		want TestUnit
	}{
		{
			name: "happy path test",
			want: TestUnit{
				targetGroupBindingPath: "test/templates/unit-targetgroupbinding.yaml",
				targetGroupBindingFile: `apiVersion: elbv2.k8s.aws/v1beta1
kind: TargetGroupBinding
metadata:
  creationTimestamp: null
  labels:
    execUnit: unit
  name: unit
spec:
  serviceRef:
    name: unit
    port: 80
  targetGroupARN: '{{ .Values.unitTargetGroupArn }}'
status: {}
`,
				values: []HelmChartValue{
					{
						ExecUnitName: "unit",
						Kind:         "TargetGroupBinding",
						Type:         "target_group",
						Key:          "unitTargetGroupArn",
					},
				},
			},
		},
	}
	for _, tt := range tests {
		t.Run(tt.name, func(t *testing.T) {
			assert := assert.New(t)
			testUnit := &HelmExecUnit{Name: testUnitName}
			chart := &HelmChart{
				Name:           "test",
				Namespace:      "default",
				ExecutionUnits: []*HelmExecUnit{testUnit},
			}

			values, err := chart.addTargetGroupBinding(testUnit)
			if !assert.NoError(err) {
				return
			}
			assert.Len(chart.Files, 1)
			assert.Equal(tt.want.targetGroupBindingPath, testUnit.TargetGroupBinding.Path())
			assert.Equal(tt.want.targetGroupBindingFile, string(testUnit.TargetGroupBinding.Program()))
			assert.Equal(testUnit.TargetGroupBinding, chart.Files[0])
			assert.Equal(tt.want.values, values)
		})
	}
}

func Test_addServiceExport(t *testing.T) {
	type TestUnit struct {
		targetGroupBindingPath string
		targetGroupBindingFile string
	}
	tests := []struct {
		name string
		unit *HelmExecUnit
		want TestUnit
	}{
		{
			name: "happy path test",
			unit: &HelmExecUnit{Name: "unit", Namespace: "default"},
			want: TestUnit{
				targetGroupBindingPath: "test/templates/unit-serviceexport.yaml",
				targetGroupBindingFile: `kind: ServiceExport
apiVersion: multicluster.x-k8s.io/v1alpha1
metadata:
  namespace: default
  name: unit
`,
			},
		},
	}
	for _, tt := range tests {
		t.Run(tt.name, func(t *testing.T) {
			assert := assert.New(t)
			chart := &HelmChart{
				Name:           "test",
				Namespace:      "default",
				ExecutionUnits: []*HelmExecUnit{tt.unit},
			}

			err := chart.addServiceExport(tt.unit)
			if !assert.NoError(err) {
				return
			}
			assert.Len(chart.Files, 1)
			assert.Equal(tt.want.targetGroupBindingPath, tt.unit.ServiceExport.Path())
			assert.Equal(tt.want.targetGroupBindingFile, string(tt.unit.ServiceExport.Program()))
			assert.Equal(tt.unit.ServiceExport, chart.Files[0])
		})
	}
}<|MERGE_RESOLUTION|>--- conflicted
+++ resolved
@@ -116,16 +116,8 @@
 			},
 		},
 		{
-<<<<<<< HEAD
-			name:  "Multi unit Pod",
-			units: []string{"unit1", "unit2"},
-=======
-			name: "Basic HPA",
-			chart: HelmChart{
-				ExecutionUnits: []*HelmExecUnit{
-					{Name: "unit1"},
-				},
-			},
+			name:  "Basic HPA",
+			units: []string{"unit1"},
 			fileUnits: map[string]string{
 				"HorizontalPodAutoscaler.yaml": testutil.UnIndent(`
                     apiVersion: autoscaling/v2beta2
@@ -152,14 +144,8 @@
 			},
 		},
 		{
-			name: "Multi unit Pod",
-			chart: HelmChart{
-				ExecutionUnits: []*HelmExecUnit{
-					{Name: "unit1"},
-					{Name: "unit2"},
-				},
-			},
->>>>>>> e87314d7
+			name:  "Multi unit Pod",
+			units: []string{"unit1", "unit2"},
 			fileUnits: map[string]string{
 				"pod.yaml": testutil.UnIndent(`
                     apiVersion: v1
@@ -241,17 +227,8 @@
 			},
 		},
 		{
-<<<<<<< HEAD
-			name:  "multi unit ServiceAccount",
+			name:  "multi  unit HPA",
 			units: []string{"unit1", "unit2"},
-=======
-			name: "multi  unit HPA",
-			chart: HelmChart{
-				ExecutionUnits: []*HelmExecUnit{
-					{Name: "unit1"},
-					{Name: "unit2"},
-				},
-			},
 			fileUnits: map[string]string{
 				"HorizontalPodAutoscaler.yaml": testutil.UnIndent(`
                     apiVersion: autoscaling/v2beta2
@@ -281,14 +258,8 @@
 			},
 		},
 		{
-			name: "multi unit ServiceAccount",
-			chart: HelmChart{
-				ExecutionUnits: []*HelmExecUnit{
-					{Name: "unit1"},
-					{Name: "unit2"},
-				},
-			},
->>>>>>> e87314d7
+			name:  "multi unit ServiceAccount",
+			units: []string{"unit1", "unit2"},
 			fileUnits: map[string]string{
 				"ServiceAccount.yaml": testutil.UnIndent(`
                     apiVersion: v1
@@ -682,15 +653,11 @@
 				constructGraph.AddConstruct(dep.Destination)
 				constructGraph.AddDependency(dep.Source.Id(), dep.Destination.Id())
 			}
-<<<<<<< HEAD
 			chart := HelmChart{
 				Name:           "test",
 				ExecutionUnits: []*HelmExecUnit{tt.unit},
 			}
-			values, err := chart.handleUpstreamUnitDependencies(tt.unit, constructGraph)
-=======
-			values, err := tt.chart.handleUpstreamUnitDependencies(testUnit, constructGraph, config.ExecutionUnit{})
->>>>>>> e87314d7
+			values, err := chart.handleUpstreamUnitDependencies(tt.unit, constructGraph, config.ExecutionUnit{})
 			if tt.wantErr {
 				assert.Error(err)
 				return
@@ -977,18 +944,13 @@
 	for _, tt := range tests {
 		t.Run(tt.name, func(t *testing.T) {
 			assert := assert.New(t)
-<<<<<<< HEAD
 			chart := &HelmChart{
 				Name:           "test",
 				Namespace:      "default",
 				ExecutionUnits: []*HelmExecUnit{tt.unit},
 			}
 
-			values, err := chart.addService(tt.unit)
-=======
-			testUnit := tt.chart.ExecutionUnits[0]
-			values, err := tt.chart.addService(testUnit, config.ExecutionUnit{})
->>>>>>> e87314d7
+			values, err := chart.addService(tt.unit, config.ExecutionUnit{})
 			if !assert.NoError(err) {
 				return
 			}
