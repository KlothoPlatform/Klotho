--- conflicted
+++ resolved
@@ -3,18 +3,18 @@
 import (
 	"errors"
 	"fmt"
-	"github.com/klothoplatform/klotho/pkg/config"
 	"regexp"
 
-	"github.com/klothoplatform/klotho/pkg/config"
-	"github.com/klothoplatform/klotho/pkg/core"
-	"github.com/klothoplatform/klotho/pkg/lang/dockerfile"
-	"github.com/klothoplatform/klotho/pkg/logging"
 	"go.uber.org/zap"
 	apps "k8s.io/api/apps/v1"
 	corev1 "k8s.io/api/core/v1"
 	elbv2api "sigs.k8s.io/aws-load-balancer-controller/apis/elbv2/v1beta1"
 	"sigs.k8s.io/yaml"
+
+	"github.com/klothoplatform/klotho/pkg/config"
+	"github.com/klothoplatform/klotho/pkg/core"
+	"github.com/klothoplatform/klotho/pkg/lang/dockerfile"
+	"github.com/klothoplatform/klotho/pkg/logging"
 )
 
 type HelmExecUnit struct {
@@ -87,24 +87,9 @@
 		return
 	}
 
-<<<<<<< HEAD
-	imagePlaceholder := GenerateImagePlaceholder(unit.Name)
-
-	if len(pod.Spec.Containers) > 1 {
-		err = errors.New("too many containers in pod spec, don't know which to replace")
-		return
-	} else if len(pod.Spec.Containers) == 0 {
-		pod.Spec.Containers = append(pod.Spec.Containers, corev1.Container{
-			Name:  unit.Name,
-			Image: fmt.Sprintf("{{ .Values.%s }}", imagePlaceholder),
-		})
-	} else {
-		pod.Spec.Containers[0].Image = fmt.Sprintf("{{ .Values.%s }}", imagePlaceholder)
-=======
-	value, err := unit.upsertOnlyContainer(&pod.Spec.Containers, cfg)
-	if err != nil {
-		return nil, err
->>>>>>> 7d51d913
+	imagePlaceholder, err := unit.upsertOnlyContainer(&pod.Spec.Containers, cfg)
+	if err != nil {
+		return nil, err
 	}
 
 	if pod.Labels == nil {
@@ -130,12 +115,7 @@
 	return
 }
 
-<<<<<<< HEAD
 func (unit *HelmExecUnit) transformDeployment(cfg config.ExecutionUnit) (values []HelmChartValue, err error) {
-=======
-func (unit *HelmExecUnit) transformDeployment(cfg config.ExecutionUnit) ([]HelmChartValue, error) {
-	values := []HelmChartValue{}
->>>>>>> 7d51d913
 	log := zap.L().Sugar().With(logging.FileField(unit.Deployment), zap.String("unit", unit.Name))
 	log.Debugf("Transforming file, %s, for exec unit, %s", unit.Deployment.Path(), unit.Name)
 	obj, err := readFile(unit.Deployment)
@@ -148,23 +128,9 @@
 		return nil, err
 	}
 
-<<<<<<< HEAD
-	imagePlaceholder := GenerateImagePlaceholder(unit.Name)
-
-	if len(deployment.Spec.Template.Spec.Containers) > 1 {
-		return nil, errors.New("too many containers in pod spec, don't know which to replace")
-	} else if len(deployment.Spec.Template.Spec.Containers) == 0 {
-		deployment.Spec.Template.Spec.Containers = append(deployment.Spec.Template.Spec.Containers, corev1.Container{
-			Name:  unit.Name,
-			Image: fmt.Sprintf("{{ .Values.%s }}", imagePlaceholder),
-		})
-	} else {
-		deployment.Spec.Template.Spec.Containers[0].Image = fmt.Sprintf("{{ .Values.%s }}", imagePlaceholder)
-=======
-	value, err := unit.upsertOnlyContainer(&deployment.Spec.Template.Spec.Containers, cfg)
-	if err != nil {
-		return nil, err
->>>>>>> 7d51d913
+	imagePlaceholder, err := unit.upsertOnlyContainer(&deployment.Spec.Template.Spec.Containers, cfg)
+	if err != nil {
+		return nil, err
 	}
 	values = append(values, HelmChartValue{
 		ExecUnitName: unit.Name,
@@ -190,7 +156,6 @@
 
 	deployment.Spec.Template.Spec.ServiceAccountName = unit.getServiceAccountName()
 
-<<<<<<< HEAD
 	if deployment.Spec.Template.Spec.NodeSelector == nil {
 		deployment.Spec.Template.Spec.NodeSelector = make(map[string]string)
 	}
@@ -212,8 +177,6 @@
 		)
 	}
 
-=======
->>>>>>> 7d51d913
 	output, err := yaml.Marshal(deployment)
 	if err != nil {
 		return nil, err
