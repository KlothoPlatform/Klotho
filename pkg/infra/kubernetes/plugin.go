package kubernetes

import (
	"bytes"
	"fmt"
	"path/filepath"
	"strings"

	"github.com/klothoplatform/klotho/pkg/annotation"
	"github.com/klothoplatform/klotho/pkg/config"
	"github.com/klothoplatform/klotho/pkg/core"
	"github.com/klothoplatform/klotho/pkg/infra/kubernetes/helm"
	yamlLang "github.com/klothoplatform/klotho/pkg/lang/yaml"
	"github.com/klothoplatform/klotho/pkg/multierr"
	"helm.sh/helm/v3/pkg/chart"
	"sigs.k8s.io/yaml"

	"go.uber.org/zap"
)

const (
	KubernetesType = "kubernetes"
)

type Kubernetes struct {
	Config     *config.Application
	log        *zap.SugaredLogger
	helmHelper *helm.HelmHelper
}

func (p Kubernetes) Name() string { return "kubernetes" }

func (p Kubernetes) Translate(constructGraph *core.ConstructGraph, dag *core.ResourceGraph) (links []core.CloudResourceLink, err error) {
	var errs multierr.Error
	p.log = zap.L().Sugar()
	helmHelper, err := helm.NewHelmHelper()
	if err != nil {
		return nil, err
	}
	p.helmHelper = helmHelper

	klothoCharts, err := p.getKlothoCharts(constructGraph)
	if err != nil {
		return nil, err
	}

	// For exec units that specify their own chart, we want to render and replace
	for dir, khChart := range klothoCharts {
		dirToLoad := filepath.Join(p.Config.Path, dir)
		chartContent, err := p.helmHelper.LoadChart(dirToLoad)

		if err != nil {
			if err.Error() == "Chart.yaml file is missing" {
				var unitNames []string
				for _, eu := range khChart.ExecutionUnits {
					unitNames = append(unitNames, eu.Name)
				}

				chartContent = &chart.Chart{
					Metadata: &chart.Metadata{
						Name:        strings.ReplaceAll(strings.ToLower(strings.Join(unitNames, "")), "_", "-"),
						APIVersion:  "v2",
						AppVersion:  "0.0.1",
						Version:     "0.0.1",
						KubeVersion: ">= 1.19.0-0",
						Type:        "application",
					},
				}
			} else {
				errs.Append(err)
				continue
			}
		}
		khChart.Name = chartContent.Name()
		values := make(map[string]interface{})
		if len(khChart.ValuesFiles) > 0 {
			values, err = helm.MergeValues(khChart.ValuesFiles)
			if err != nil {
				errs.Append(err)
				continue
			}
		}

		renderedFiles, err := p.helmHelper.GetRenderedTemplates(chartContent, values, "default")
		if err != nil {
			errs.Append(err)
			continue
		}
		khChart.Files = append(khChart.Files, renderedFiles...)

		err = khChart.AssignFilesToUnits()
		if err != nil {
			errs.Append(err)
			continue
		}

		for _, unit := range khChart.ExecutionUnits {
			eu, ok := core.GetConstruct[*core.ExecutionUnit](constructGraph,
				core.AnnotationKey{Capability: annotation.ExecutionUnitCapability, ID: unit.Name}.ToId())
			if !ok {
				return nil, fmt.Errorf("unable to handle nonexistent execution unit: %s", unit.Name)
			}

			cfg := p.Config.GetExecutionUnit(unit.Name)
			execUnitValues, err := khChart.handleExecutionUnit(unit, eu, cfg, constructGraph)
			if err != nil {
				errs.Append(err)
				continue
			}
			khChart.ProviderValues = append(khChart.ProviderValues, execUnitValues...)
		}
		output, err := yaml.Marshal(chartContent.Metadata)
		if err != nil {
			errs.Append(err)
		}
		chartFile, err := yamlLang.NewFile(fmt.Sprintf("%s/Chart.yaml", khChart.Name), bytes.NewBuffer(output))
		if err != nil {
			errs.Append(err)
		}

		khChart.Files = append(khChart.Files, chartFile)

		dag.AddResource(khChart)
	}

	return links, errs.ErrOrNil()
}

func (p *Kubernetes) setHelmChartDirectory(path string, cfg *config.ExecutionUnit, unitName string) (bool, error) {
	extension := filepath.Ext(path)
	if extension != ".yaml" && extension != ".yml" {
		return false, nil
	}
	relPath := strings.TrimSuffix(path, extension)
	if strings.HasSuffix(relPath, "Chart") && cfg.HelmChartOptions != nil && cfg.HelmChartOptions.Directory == "" {
		chartDirectory, err := filepath.Rel(p.Config.Path, filepath.Dir(path))
		if err != nil {
			return false, err
		}
		p.log.Infof("Setting chart directory as %s, for execution unit %s", chartDirectory, unitName)
		cfg.HelmChartOptions.Directory = chartDirectory
		return true, nil
	}
	return false, nil
}

<<<<<<< HEAD
func (p *Kubernetes) getKlothoCharts(constructGraph *core.ConstructGraph) (map[string]*HelmChart, error) {
=======
// getKlothoCharts gets all the main Chart.yaml Helm charts for the compilation. It returns a map of Helm charts for
// each execution unit, keyed by their directory (relative to the source root).
//
//   - Side effect: If the user has provided [config.HelmChartOptions] with an empty Directory for a given execution
//     unit, this method will look for a Chart.yaml next to whatever file declares the execution unit, and set the
//     Directory field on the exec unit's [config.HelmChartOptions] to that chart's directory.
func (p *Kubernetes) getKlothoCharts(constructGraph *core.ConstructGraph) (map[string]HelmChart, error) {
>>>>>>> e87314d7
	var errs multierr.Error
	klothoCharts := make(map[string]*HelmChart)
	for _, unit := range core.GetResourcesOfType[*core.ExecutionUnit](constructGraph) {
		cfg := p.Config.GetExecutionUnit(unit.ID)

		if cfg.HelmChartOptions != nil && cfg.HelmChartOptions.Directory == "" {
			for _, f := range unit.GetDeclaringFiles() {

				caps := f.Annotations()
				for _, annot := range caps {
					cap := annot.Capability
					if cap.Name == annotation.ExecutionUnitCapability && cap.ID == unit.ID {
						set, err := p.setHelmChartDirectory(f.Path(), &cfg, unit.ID)
						if err != nil {
							errs.Append(err)
						}
						if set {
							break
						}
					}
				}

			}
		}

		if cfg.Type == KubernetesType {
			chartDir := ""
			if cfg.HelmChartOptions != nil {
				chartDir = cfg.HelmChartOptions.Directory
			}
			valuesFiles := []string{}
			if cfg.HelmChartOptions != nil {
				valuesFiles = cfg.HelmChartOptions.ValuesFiles
			}
			khChart, ok := klothoCharts[chartDir]
			if !ok {
<<<<<<< HEAD
				khChart = &HelmChart{
					ValuesFiles: valuesFiles,
					Directory:   chartDir,
					Values:      make(map[string]core.IaCValue),
=======

				klothoCharts[chartDir] = HelmChart{
					ValuesFiles:    valuesFiles,
					ExecutionUnits: []*HelmExecUnit{{Name: unit.ID, Namespace: "default"}},
					Directory:      chartDir,
					ConstructRefs:  []core.AnnotationKey{unit.Provenance()},
					Values:         make(map[string]any),
>>>>>>> e87314d7
				}
				klothoCharts[chartDir] = khChart
			} else {
				foundDifference := false
				for _, chartFile := range khChart.ValuesFiles {
					fileFound := false
					for _, cfgFile := range valuesFiles {
						if cfgFile == chartFile {
							fileFound = true
						}
					}
					if !fileFound {
						foundDifference = true
					}
				}
				if foundDifference {
					p.log.Warnf("Found Conflicting Helm Values files, %s and %s, for helm chart in directory %s. Using %s",
						khChart.ValuesFiles, cfg.HelmChartOptions.ValuesFiles, cfg.HelmChartOptions.Directory, khChart.ValuesFiles)
				}
				klothoCharts[chartDir] = khChart
			}

			khChart.ExecutionUnits = append(khChart.ExecutionUnits, &HelmExecUnit{Name: unit.ID, Namespace: "default"})
			khChart.ConstructRefs = append(khChart.ConstructRefs, unit.AnnotationKey)
		}
	}
	return klothoCharts, errs.ErrOrNil()
}<|MERGE_RESOLUTION|>--- conflicted
+++ resolved
@@ -144,17 +144,13 @@
 	return false, nil
 }
 
-<<<<<<< HEAD
-func (p *Kubernetes) getKlothoCharts(constructGraph *core.ConstructGraph) (map[string]*HelmChart, error) {
-=======
 // getKlothoCharts gets all the main Chart.yaml Helm charts for the compilation. It returns a map of Helm charts for
 // each execution unit, keyed by their directory (relative to the source root).
 //
 //   - Side effect: If the user has provided [config.HelmChartOptions] with an empty Directory for a given execution
 //     unit, this method will look for a Chart.yaml next to whatever file declares the execution unit, and set the
 //     Directory field on the exec unit's [config.HelmChartOptions] to that chart's directory.
-func (p *Kubernetes) getKlothoCharts(constructGraph *core.ConstructGraph) (map[string]HelmChart, error) {
->>>>>>> e87314d7
+func (p *Kubernetes) getKlothoCharts(constructGraph *core.ConstructGraph) (map[string]*HelmChart, error) {
 	var errs multierr.Error
 	klothoCharts := make(map[string]*HelmChart)
 	for _, unit := range core.GetResourcesOfType[*core.ExecutionUnit](constructGraph) {
@@ -191,20 +187,11 @@
 			}
 			khChart, ok := klothoCharts[chartDir]
 			if !ok {
-<<<<<<< HEAD
 				khChart = &HelmChart{
-					ValuesFiles: valuesFiles,
-					Directory:   chartDir,
-					Values:      make(map[string]core.IaCValue),
-=======
-
-				klothoCharts[chartDir] = HelmChart{
-					ValuesFiles:    valuesFiles,
-					ExecutionUnits: []*HelmExecUnit{{Name: unit.ID, Namespace: "default"}},
-					Directory:      chartDir,
-					ConstructRefs:  []core.AnnotationKey{unit.Provenance()},
-					Values:         make(map[string]any),
->>>>>>> e87314d7
+					ValuesFiles:   valuesFiles,
+					Directory:     chartDir,
+					ConstructRefs: []core.AnnotationKey{unit.Provenance()},
+					Values:        make(map[string]any),
 				}
 				klothoCharts[chartDir] = khChart
 			} else {
@@ -224,7 +211,6 @@
 					p.log.Warnf("Found Conflicting Helm Values files, %s and %s, for helm chart in directory %s. Using %s",
 						khChart.ValuesFiles, cfg.HelmChartOptions.ValuesFiles, cfg.HelmChartOptions.Directory, khChart.ValuesFiles)
 				}
-				klothoCharts[chartDir] = khChart
 			}
 
 			khChart.ExecutionUnits = append(khChart.ExecutionUnits, &HelmExecUnit{Name: unit.ID, Namespace: "default"})
