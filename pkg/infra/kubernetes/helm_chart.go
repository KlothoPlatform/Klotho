--- conflicted
+++ resolved
@@ -2,9 +2,10 @@
 
 import (
 	"fmt"
-	metav1 "k8s.io/apimachinery/pkg/apis/meta/v1"
 	"os"
 	"path/filepath"
+
+	metav1 "k8s.io/apimachinery/pkg/apis/meta/v1"
 
 	"github.com/klothoplatform/klotho/pkg/annotation"
 	"github.com/klothoplatform/klotho/pkg/config"
@@ -131,63 +132,52 @@
 	return nil
 }
 
-func (chart *HelmChart) handleExecutionUnit(helmUnit *HelmExecUnit, unit *core.ExecutionUnit, cfg config.ExecutionUnit, constructGraph *core.ConstructGraph) ([]HelmChartValue, error) {
+func (chart *HelmChart) handleExecutionUnit(unit *HelmExecUnit, eu *core.ExecutionUnit, cfg config.ExecutionUnit, constructGraph *core.ConstructGraph) ([]HelmChartValue, error) {
 	values := []HelmChartValue{}
 
-<<<<<<< HEAD
-	if shouldTransformImage(unit) {
-		if helmUnit.Deployment != nil {
-			deploymentValues, err := helmUnit.transformDeployment(cfg)
-=======
 	if shouldTransformImage(eu) {
 		if unit.Deployment != nil {
 			deploymentValues, err := unit.transformDeployment(cfg)
->>>>>>> 7d51d913
 			if err != nil {
 				return nil, err
 			}
 			values = append(values, deploymentValues...)
-<<<<<<< HEAD
-		} else if helmUnit.Pod != nil {
-			podValues, err := helmUnit.transformPod()
-=======
 		} else if unit.Pod != nil {
 			podValues, err := unit.transformPod(cfg)
->>>>>>> 7d51d913
 			if err != nil {
 				return nil, err
 			}
 			values = append(values, podValues...)
 		} else {
-			deploymentValues, err := chart.addDeployment(helmUnit, cfg)
+			deploymentValues, err := chart.addDeployment(unit, cfg)
 			if err != nil {
 				return nil, err
 			}
 			values = append(values, deploymentValues...)
 		}
 	}
-	if shouldTransformServiceAccount(unit) {
-		if helmUnit.ServiceAccount != nil {
-			serviceAccountValues, err := helmUnit.transformServiceAccount()
+	if shouldTransformServiceAccount(eu) {
+		if unit.ServiceAccount != nil {
+			serviceAccountValues, err := unit.transformServiceAccount()
 			if err != nil {
 				return nil, err
 			}
 			values = append(values, serviceAccountValues...)
 		} else {
-			serviceAccountValues, err := chart.addServiceAccount(helmUnit)
+			serviceAccountValues, err := chart.addServiceAccount(unit)
 			if err != nil {
 				return nil, err
 			}
 			values = append(values, serviceAccountValues...)
 		}
 	}
-	upstreamValues, err := chart.handleUpstreamUnitDependencies(helmUnit, constructGraph)
+	upstreamValues, err := chart.handleUpstreamUnitDependencies(unit, constructGraph)
 	if err != nil {
 		return nil, err
 	}
 	values = append(values, upstreamValues...)
 
-	unitEnvValues, err := helmUnit.AddUnitsEnvironmentVariables(unit)
+	unitEnvValues, err := unit.AddUnitsEnvironmentVariables(eu)
 	if err != nil {
 		return nil, err
 	}
@@ -251,11 +241,7 @@
 	if err != nil {
 		return nil, err
 	}
-<<<<<<< HEAD
 	values, err := unit.transformDeployment(cfg)
-=======
-	values, err := unit.transformDeployment(config.ExecutionUnit{})
->>>>>>> 7d51d913
 	if err != nil {
 		return nil, err
 	}
