--- conflicted
+++ resolved
@@ -27,11 +27,8 @@
     redis_node = 'persist_redis_node',
     redis_cluster = 'persist_redis_cluster',
     pubsub = 'pubsub',
-<<<<<<< HEAD
     internal = 'internal',
-=======
     config = 'config',
->>>>>>> 033201f1
 }
 
 export interface ResourceKey {
@@ -579,17 +576,14 @@
             case Resource.fs:
                 const bucket: aws.s3.Bucket = this.buckets.get(v.ResourceID)!
                 return [v.Name, bucket.bucket]
-<<<<<<< HEAD
             case Resource.internal:
                 if (v.ResourceID === 'InternalKlothoPayloads') {
                     const bucket: aws.s3.Bucket = this.buckets.get(v.ResourceID)!
                     return [v.Name, bucket.bucket]
-=======
             case Resource.config:
                 if (v.Value == 'secret_name') {
                     const secret: aws.secretsmanager.Secret = this.secrets.get(v.ResourceID)!
                     return [v.Name, secret.name]
->>>>>>> 033201f1
                 }
             default:
                 throw new Error('unsupported kind')
