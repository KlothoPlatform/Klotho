--- conflicted
+++ resolved
@@ -766,30 +766,6 @@
 
     createBuckets(bucketsToCreate, forceDestroy = false) {
         bucketsToCreate.forEach((b) => {
-<<<<<<< HEAD
-            const bucketName = this.account.accountId.apply(
-                (accountId) =>
-                    sanitized(
-                        AwsSanitizer.S3.bucket.nameValidation()
-                    )`${accountId}-${this.name}-${this.region}-${b.Name}`
-            )
-            const bucket = new aws.s3.Bucket(
-                b.Name,
-                {
-                    bucket: bucketName,
-                    forceDestroy,
-                    serverSideEncryptionConfiguration: {
-                        applyServerSideEncryptionByDefault: {
-                            sseAlgorithm: 'aws:kms',
-                        },
-                        bucketKeyEnabled: true,
-                    },
-                },
-                { protect: this.protect }
-            )
-            this.buckets.set(b.Name, bucket)
-
-=======
             const bucket = this.account.accountId.apply((accountId) => {
                 const bucketName = sanitized(
                     AwsSanitizer.S3.bucket.nameValidation()
@@ -803,7 +779,6 @@
                 )
                 return bucket
             })
->>>>>>> ec037ced
             this.topology.topologyIconData.forEach((resource) => {
                 if (resource.kind == Resource.fs) {
                     this.topology.topologyEdgeData.forEach((edge) => {
