--- conflicted
+++ resolved
@@ -200,7 +200,6 @@
 			want: "`TestValue`",
 		},
 		{
-<<<<<<< HEAD
 			name: "value with applied outputs, cluster oidc arn",
 			value: core.IaCValue{
 				Resource: resources.NewEksCluster("test-app", "cluster1", nil, nil, nil),
@@ -220,7 +219,6 @@
 					varName:     "cluster_arn",
 				},
 			},
-=======
 			name: "Availability zone",
 			value: core.IaCValue{
 				Resource: &resources.AvailabilityZones{},
@@ -230,7 +228,6 @@
 				"aws:availability_zones:AvailabilityZones": "azs",
 			},
 			want: "awsAvailabilityZones.names[2]",
->>>>>>> 4904578d
 		},
 	}
 	for _, tt := range cases {
