package iac2

import (
	"bytes"
	"embed"
	"encoding/json"
	"fmt"
	"io"
	"io/fs"
	"path"
	"reflect"
	"sort"
	"strings"
	"text/template"

	"github.com/klothoplatform/klotho/pkg/core"
	"github.com/klothoplatform/klotho/pkg/lang/javascript"
	"github.com/klothoplatform/klotho/pkg/multierr"
	"github.com/klothoplatform/klotho/pkg/provider/aws/resources"
	"github.com/pkg/errors"
)

type (
	nestedTemplateValue struct {
		parentValue            reflect.Value
		childValue             reflect.Value
		iacTag                 string
		tc                     *TemplatesCompiler
		useDoubleQuotedStrings bool
	}

	stringTemplateValue struct {
		raw   interface{}
		value string
	}

	templateValue interface {
		Parse() (string, error)
		Raw() interface{}
	}

	templatesProvider struct {
		// templates is the fs.FS where we read all of our `<struct>/factory.ts` files
		templates fs.FS
		// resourceTemplatesByStructName is a cache from struct name (e.g. "CloudwatchLogs") to the template for that struct.
		resourceTemplatesByStructName map[string]ResourceCreationTemplate
		childTemplatesByPath          map[string]*template.Template
	}

	// TemplatesCompiler renders a graph of [core.Resource] nodes by combining each one with its corresponding
	// ResourceCreationTemplate
	TemplatesCompiler struct {
		*templatesProvider
		// resourceGraph is the graph of resources to render
		resourceGraph *core.ResourceGraph // TODO make this be a core.ResourceGraph, and un-expose that struct's Underlying
		// resourceVarNames is a set of all variable names
		resourceVarNames map[string]struct{}
		// resourceVarNamesById is a map from resource id to the variable name for that resource
		resourceVarNamesById map[string]string
	}
)

var (
	//go:embed templates/*/factory.ts templates/*/package.json templates/*/*.ts.tmpl
	standardTemplates embed.FS
)

func (s stringTemplateValue) Parse() (string, error) {
	return s.value, nil
}

func (s stringTemplateValue) Raw() interface{} {
	return s.raw
}

func (v nestedTemplateValue) Parse() (string, error) {
	childVal := v.childValue
	return v.tc.resolveStructInput(&v.parentValue, childVal, v.useDoubleQuotedStrings, v.iacTag, nil)
}

func (v nestedTemplateValue) Raw() interface{} {
	return v.childValue.Interface()
}

func CreateTemplatesCompiler(resources *core.ResourceGraph) *TemplatesCompiler {
	return &TemplatesCompiler{
		templatesProvider:    standardTemplatesProvider(),
		resourceGraph:        resources,
		resourceVarNames:     make(map[string]struct{}),
		resourceVarNamesById: make(map[string]string),
	}
}

func standardTemplatesProvider() *templatesProvider {
	subTemplates, err := fs.Sub(standardTemplates, "templates")
	if err != nil {
		panic(err) // unexpected, since standardTemplates is statically built into klotho
	}
	return &templatesProvider{
		templates:                     subTemplates,
		resourceTemplatesByStructName: make(map[string]ResourceCreationTemplate),
		childTemplatesByPath:          make(map[string]*template.Template),
	}
}

func (tc TemplatesCompiler) RenderBody(out io.Writer) error {
	errs := multierr.Error{}
	vertexIds, err := tc.resourceGraph.VertexIdsInTopologicalOrder()
	if err != nil {
		return err
	}
	for i := len(vertexIds) - 1; i >= 0; i-- {
		id := vertexIds[i]
		resource := tc.resourceGraph.GetResource(id)
		err := tc.renderResource(out, resource)
		errs.Append(err)
		if i > 0 {
			_, err = out.Write([]byte("\n\n"))
			if err != nil {
				return err
			}
		}

	}
	return errs.ErrOrNil()
}

func (tc TemplatesCompiler) RenderImports(out io.Writer) error {
	errs := multierr.Error{}

	allImports := make(map[string]struct{})
	for _, res := range tc.resourceGraph.ListResources() {
		tmpl, err := tc.getTemplate(res)
		if err != nil {
			errs.Append(err)
			continue
		}
		for statement := range tmpl.Imports {
			allImports[statement] = struct{}{}
		}
	}
	if err := errs.ErrOrNil(); err != nil {
		return err
	}

	sortedImports := make([]string, 0, len(allImports))
	for statement := range allImports {
		sortedImports = append(sortedImports, statement)
	}

	sort.Strings(sortedImports)
	for _, statement := range sortedImports {
		if _, err := out.Write([]byte(statement)); err != nil {
			return err
		}
		if _, err := out.Write([]byte("\n")); err != nil {
			return err
		}
	}

	return nil
}

func (tc TemplatesCompiler) RenderPackageJSON() (*javascript.NodePackageJson, error) {
	errs := multierr.Error{}
	mainPJson := javascript.NodePackageJson{}
	for _, res := range tc.resourceGraph.ListResources() {
		pJson, err := tc.GetPackageJSON(res)
		if err != nil {
			errs.Append(err)
			continue
		}
		mainPJson.Merge(&pJson)
	}
	if err := errs.ErrOrNil(); err != nil {
		return &mainPJson, err
	}
	return &mainPJson, nil
}

func (tc TemplatesCompiler) renderResource(out io.Writer, resource core.Resource) error {
	tmpl, err := tc.getTemplate(resource)
	if err != nil {
		return err
	}

	errs := multierr.Error{}

	resourceVal := reflect.ValueOf(resource)
	for resourceVal.Kind() == reflect.Pointer {
		resourceVal = resourceVal.Elem()
	}
	inputArgs := make(map[string]templateValue)
	for fieldName := range tmpl.InputTypes {
		// dependsOn will be a reserved field for us to use to map dependencies. If specified as an Arg we will automatically call resolveDependencies
		if fieldName == "dependsOn" {
			inputArgs[fieldName] = stringTemplateValue{value: tc.resolveDependencies(resource)}
			continue
		}
		if fieldName == "protect" {
			inputArgs[fieldName] = stringTemplateValue{value: "protect", raw: "protect"}
			continue
		}
		childVal := resourceVal.FieldByName(fieldName)
		structField, found := resourceVal.Type().FieldByName(fieldName)
		iacTag := ""
		if found {
			iacTag = structField.Tag.Get("render")
		}

		var err error
		var resolvedValue templateValue
		if iacTag == "template" {
			resolvedValue = nestedTemplateValue{
				parentValue:            resourceVal,
				childValue:             childVal,
				iacTag:                 iacTag,
				tc:                     &tc,
				useDoubleQuotedStrings: false,
			}
		} else {
			var strValue string
			var appliedoutputs []AppliedOutput
			buf := strings.Builder{}
			strValue, err = tc.resolveStructInput(&resourceVal, childVal, false, iacTag, &appliedoutputs)
			uniqueOutputs, err := deduplicateAppliedOutputs(appliedoutputs)
			if err != nil {
				return err
			}
			_, err = buf.WriteString(appliedOutputsToString(uniqueOutputs))
			if err != nil {
				return err
			}
			buf.WriteString(strValue)
			if len(uniqueOutputs) > 0 {
				_, err = buf.WriteString("})")
				if err != nil {
					return err
				}
			}
			resolvedValue = stringTemplateValue{value: buf.String(), raw: childVal.Interface()}
		}

		if err != nil {
			errs.Append(err)
		} else {
			inputArgs[fieldName] = resolvedValue
		}

	}

	varName := tc.getVarName(resource)
	fmt.Fprintf(out, `const %s = `, varName)
	errs.Append(tmpl.RenderCreate(out, inputArgs))
	_, err = out.Write([]byte(";"))
	if err != nil {
		return err
	}

	return errs.ErrOrNil()
}

// resolveDependencies creates a string which models an array containing all the variable names, which the resource depends on.
func (tc TemplatesCompiler) resolveDependencies(resource core.Resource) string {
	buf := strings.Builder{}
	buf.WriteRune('[')
	upstreamResources := tc.resourceGraph.GetDownstreamResources(resource)
	numDeps := len(upstreamResources)
	for i := 0; i < numDeps; i++ {
		res := upstreamResources[i]
		buf.WriteString(tc.getVarName(res))
		if i < (numDeps - 1) {
			buf.WriteRune(',')
		}
	}
	buf.WriteRune(']')
	return buf.String()
}

// resolveStructInput translates a value to a form suitable to inject into the typescript as an input to a function.
func (tc TemplatesCompiler) resolveStructInput(resourceVal *reflect.Value, childVal reflect.Value, useDoubleQuotedStrings bool, iacTag string, appliedOutputs *[]AppliedOutput) (string, error) {
	var zeroValue reflect.Value
	if childVal == zeroValue {
		return `null`, nil
	}
	switch childVal.Kind() {
	case reflect.Bool,
		reflect.Int, reflect.Int8, reflect.Int16, reflect.Int32, reflect.Int64,
		reflect.Uint, reflect.Uint8, reflect.Uint16, reflect.Uint32, reflect.Uint64,
		reflect.Float32, reflect.Float64:
		return fmt.Sprintf("%v", childVal.Interface()), nil
	case reflect.String:
		return quoteTsString(childVal.Interface().(string), useDoubleQuotedStrings), nil
	case reflect.Struct, reflect.Pointer:
		if childVal.Kind() == reflect.Pointer && childVal.IsNil() {
			return "null", nil
		}
		if typedChild, ok := childVal.Interface().(core.Resource); ok {
			if iacTag != "" {
				return "", errors.Errorf("structs of type Resource can not be tagged with `resource:`")
			}
			return tc.getVarName(typedChild), nil
		} else if typedChild, ok := childVal.Interface().(core.IaCValue); ok {
			if iacTag != "" {
				return "", errors.Errorf("structs implementing IaCValue can not be tagged with `resource:`")
			}
			output, err := tc.handleIaCValue(typedChild, appliedOutputs, resourceVal)
			if err != nil {
				return output, err
			}
			return output, nil
		} else if iacTag != "" {
			val := childVal
			correspondingStruct := val
			for correspondingStruct.Kind() == reflect.Pointer {
				correspondingStruct = val.Elem()
			}
			switch iacTag {
			case "document":

				output := strings.Builder{}
				output.WriteString("{")
				for i := 0; i < correspondingStruct.NumField(); i++ {

					childVal := correspondingStruct.Field(i)
					fieldName := correspondingStruct.Type().Field(i).Name

					structField, found := correspondingStruct.Type().FieldByName(fieldName)
					iacTag := ""
					if found {
						iacTag = structField.Tag.Get("render")
					}

					// If the struct type is PolicyDocument, pass that down to our recursive calls to keep field name upperCased
					if correspondingStruct.Type() == reflect.TypeOf((*resources.PolicyDocument)(nil)).Elem() {
						resourceVal = &correspondingStruct
					}

					resolvedValue, err := tc.resolveStructInput(resourceVal, childVal, false, iacTag, appliedOutputs)

					if err != nil {
						return output.String(), err
					}

					// If the struct type is not PolicyDocument, we want to camelCase our field names to follow pulumi format
					if resourceVal.Type() != reflect.TypeOf((*resources.PolicyDocument)(nil)).Elem() {
						fieldName = strings.ToLower(string(fieldName[0])) + fieldName[1:]
					}

					// To Prevent us from rendering fields which are not set, only right if the value is non zero for its type
					if !childVal.IsZero() {
						output.WriteString(fmt.Sprintf("%s: %s,\n", fieldName, resolvedValue))
					}
				}
				output.WriteString("}")
				return output.String(), nil
			case "template":
				tmpl, err := tc.getNestedTemplate(path.Join(
					camelToSnake(resourceVal.Type().Name()),
					camelToSnake(correspondingStruct.Type().Name()),
				))
				if err != nil {
					return "", err
				}
				output := bytes.NewBuffer([]byte{})
				err = tmpl.Execute(output, childVal.Interface())
				return output.String(), err
			}
		} else {
			return "", errors.Errorf(`child struct of %v is not of a known type`, childVal.Type().Name())
		}
	case reflect.Array, reflect.Slice:
		sliceLen := childVal.Len()

		buf := strings.Builder{}
		buf.WriteRune('[')
		for i := 0; i < sliceLen; i++ {
			output, err := tc.resolveStructInput(resourceVal, childVal.Index(i), false, iacTag, appliedOutputs)
			if err != nil {
				return output, err
			}
			buf.WriteString(output)
			if i < (sliceLen - 1) {
				buf.WriteRune(',')
			}
		}
		buf.WriteRune(']')
		return buf.String(), nil
	case reflect.Map:
		mapLen := childVal.Len()

		buf := strings.Builder{}
		buf.WriteRune('{')
		for i, key := range childVal.MapKeys() {
			output, err := tc.resolveStructInput(resourceVal, key, true, iacTag, appliedOutputs)
			if err != nil {
				return output, nil
			}
			buf.WriteString(output)
			buf.WriteRune(':')
			output, err = tc.resolveStructInput(resourceVal, childVal.MapIndex(key), false, iacTag, appliedOutputs)
			if err != nil {
				return output, err
			}
			buf.WriteString(output)
			if i < (mapLen - 1) {
				buf.WriteRune(',')
			}
		}
		buf.WriteRune('}')
		return buf.String(), nil
	case reflect.Interface:
		// This happens when the value is inside a map, slice, or array. Basically, the reflected type is interface{},
		// instead of being the actual type. So, we basically pull the item out of the collection, and then reflect on
		// it directly.
		underlyingVal := childVal.Interface()
		return tc.resolveStructInput(resourceVal, reflect.ValueOf(underlyingVal), false, iacTag, appliedOutputs)
	}
	return "", nil
}

// handleIaCValue determines how to retrieve values from a resource given a specific value identifier.
func (tc TemplatesCompiler) handleIaCValue(v core.IaCValue, appliedOutputs *[]AppliedOutput, resourceVal *reflect.Value) (string, error) {
	resource := v.Resource
	property := v.Property

	if resource == nil {
		output, err := tc.resolveStructInput(nil, reflect.ValueOf(property), false, "", appliedOutputs)
		if err != nil {
			return output, err
		}
		return output, nil
	} else if _, ok := v.Resource.(*resources.AvailabilityZones); ok {
		return fmt.Sprintf("%s.names[%s]", tc.getVarName(v.Resource), v.Property), nil
	}
	switch property {
	case string(core.BUCKET_NAME):
		return fmt.Sprintf("%s.bucket", tc.getVarName(resource)), nil
	case string(core.ARN_IAC_VALUE):
		return fmt.Sprintf("%s.arn", tc.getVarName(v.Resource)), nil
	case string(resources.ALL_BUCKET_DIRECTORY_IAC_VALUE):
		return fmt.Sprintf("pulumi.interpolate`${%s.arn}/*`", tc.getVarName(v.Resource)), nil
	case resources.DYNAMODB_TABLE_BACKUP_IAC_VALUE,
		resources.DYNAMODB_TABLE_INDEX_IAC_VALUE,
		resources.DYNAMODB_TABLE_EXPORT_IAC_VALUE,
		resources.DYNAMODB_TABLE_STREAM_IAC_VALUE:
		prop := strings.Split(property, "__")[1]
		return fmt.Sprintf("pulumi.interpolate`${%s.arn}/%s/*`", tc.getVarName(resource), prop), nil
	case string(resources.LAMBDA_INTEGRATION_URI_IAC_VALUE):
		return fmt.Sprintf("%s.invokeArn", tc.getVarName(resource)), nil
	case string(core.ALL_RESOURCES_IAC_VALUE):
		return "*", nil
	case string(core.HOST):
		switch resource.(type) {
		case *resources.Elasticache:
			return fmt.Sprintf("pulumi.interpolate`%s.cacheNodes[0].address`", tc.getVarName(resource)), nil
		default:
			return "", errors.Errorf("unsupported resource type %T for '%s'", resource, property)
		}
	case string(core.PORT):
		switch resource.(type) {
		case *resources.Elasticache:
			return fmt.Sprintf("pulumi.interpolate`%s.cacheNodes[0].port`", tc.getVarName(resource)), nil
		default:
			return "", errors.Errorf("unsupported resource type %T for '%s'", resource, property)
		}
	case string(core.CONNECTION_STRING):
		switch res := v.Resource.(type) {
		case *resources.RdsProxy:
			downResources := tc.resourceGraph.GetUpstreamDependencies(res)
			var instance *resources.RdsInstance
			for _, resource := range downResources {
				if rdsProxyTargetGroup, ok := resource.Source.(*resources.RdsProxyTargetGroup); ok {
					instance = rdsProxyTargetGroup.RdsInstance
				}
			}
			if instance == nil {
				return "", errors.Errorf("Rds Proxy, %s, must have an associated instance", v.Resource.Id())
			}

			fetchUsername := fmt.Sprintf(`fs.readFileSync('%s', 'utf-8').split("\n")[1].split('"')[3]`, instance.CredentialsPath)
			fetchPassword := fmt.Sprintf(`fs.readFileSync('%s', 'utf-8').split("\n")[2].split('"')[3]`, instance.CredentialsPath)
			return fmt.Sprintf("pulumi.interpolate`postgresql://${%s}:${%s}@${%s.endpoint}:5432/%s`", fetchUsername, fetchPassword,
				tc.getVarName(v.Resource), instance.DatabaseName), nil
		default:
			return "", errors.Errorf("unsupported resource type %T for '%s'", v.Resource, v.Property)
		}

	case resources.CLUSTER_OIDC_ARN_IAC_VALUE:
		varName := "cluster_oidc_url"
		*appliedOutputs = append(*appliedOutputs, AppliedOutput{
			appliedName: fmt.Sprintf("%s.openIdConnectIssuerUrl", tc.getVarName(v.Resource)),
			varName:     varName,
		})

		arnVarName := "cluster_arn"
		*appliedOutputs = append(*appliedOutputs, AppliedOutput{
			appliedName: fmt.Sprintf("%s.arn", tc.getVarName(v.Resource)),
			varName:     arnVarName,
		})
		return fmt.Sprintf("`arn:aws:iam::${%s.split(':')[4]}:oidc-provider/${%s}`", arnVarName, varName), nil
	case resources.CLUSTER_OIDC_URL_IAC_VALUE:
		varName := "cluster_oidc_url"
		*appliedOutputs = append(*appliedOutputs, AppliedOutput{
			appliedName: fmt.Sprintf("%s.openIdConnectIssuerUrl", tc.getVarName(v.Resource)),
			varName:     varName,
		})
		return fmt.Sprintf("[`${%s}:sub`]", varName), nil
	case resources.ALL_RESOURCES_ARN_IAC_VALUE:
		method, ok := v.Resource.(*resources.ApiMethod)
		if !ok {
			return "", errors.Errorf("unsupported resource type %T for '%s'", v.Resource, v.Property)
		}
		verb := strings.ToUpper(method.HttpMethod)
		if verb == "ANY" {
			verb = "*"
		}
		accountId := resources.NewAccountId()
		region := resources.NewRegion()
		path := "/"
		if method.Resource != nil {
			path = fmt.Sprintf("${%s.path}", tc.getVarName(method.Resource))
		}
		return fmt.Sprintf("pulumi.interpolate`arn:aws:execute-api:${%s.name}:${%s.accountId}:${%s.id}/*/%s%s`", tc.getVarName(region),
			tc.getVarName(accountId), tc.getVarName(method.RestApi), verb, path), nil
	case resources.STAGE_INVOKE_URL_IAC_VALUE:
		return fmt.Sprintf("%s.invokeUrl.apply((d) => d.split('//')[1].split('/')[0])", tc.getVarName(v.Resource)), nil
	case resources.ECR_IMAGE_NAME_IAC_VALUE:
		return fmt.Sprintf(`%s.imageName`, tc.getVarName(resource)), nil
	case resources.NLB_INTEGRATION_URI_IAC_VALUE:
		integration, ok := resourceVal.Interface().(resources.ApiIntegration)
		if !ok {
			return "", errors.Errorf("Unable to handle iac value for %s on type %s", resources.NLB_INTEGRATION_URI_IAC_VALUE, resourceVal.Type().Name())
		}
		return fmt.Sprintf("pulumi.interpolate`http://${%s.dnsName}%s`", tc.getVarName(resource), integration.Route), nil
<<<<<<< HEAD
	case resources.RDS_CONNECTION_ARN_IAC_VALUE:
		switch res := v.Resource.(type) {
		case *resources.RdsInstance:
			accountId := resources.NewAccountId()
			region := resources.NewRegion()
			fetchUsername := fmt.Sprintf(`fs.readFileSync('%s', 'utf-8').split("\n")[1].split('"')[3]`, res.CredentialsPath)
			return fmt.Sprintf("pulumi.interpolate`arn:aws:rds-db:${%s.name}:${%s.accountId}:dbuser:${%s.resourceId}/${%s}`", tc.getVarName(region), tc.getVarName(accountId), tc.getVarName(res), fetchUsername), nil
		default:
			return "", errors.Errorf("unsupported resource type %T for '%s'", v.Resource, v.Property)
		}
=======
	case resources.CIDR_BLOCK_IAC_VALUE:
		return fmt.Sprintf(`%s.cidrBlock`, tc.getVarName(resource)), nil
>>>>>>> 87b992ab
	}

	return "", errors.Errorf("unsupported IaC Value Property, %s", property)
}

// getVarName gets a unique but nice-looking variable for the given item.
//
// It does this by first calculating an ideal variable name, which is a camel-cased ${structName}${Id}. For example, if
// you had an object CoolResource{id: "foo-bar"}, the ideal variable name is coolResourceFooBar.
//
// If that ideal variable name hasn't been used yet, this function returns it. If it has been used, we append `_${i}` to
// it, where ${i} is the lowest positive integer that would give us a new, unique variable name. This isn't expected
// to happen often, if at all, since ids are globally unique.
func (tc TemplatesCompiler) getVarName(v core.Resource) string {
	if name, alreadyResolved := tc.resourceVarNamesById[v.Id()]; alreadyResolved {
		return name
	}
	// Generate something like "lambdaFoo", where Lambda is the name of the struct and "foo" is the id
	desiredName := lowercaseFirst(toUpperCamel(v.Id()))
	resolvedName := desiredName
	for i := 1; ; i++ {
		_, varNameTaken := tc.resourceVarNames[resolvedName]
		if varNameTaken {
			resolvedName = fmt.Sprintf("%s_%d", desiredName, i)
		} else {
			break
		}
	}
	tc.resourceVarNames[resolvedName] = struct{}{}
	tc.resourceVarNamesById[v.Id()] = resolvedName
	return resolvedName
}

func (tp templatesProvider) getTemplate(v core.Resource) (ResourceCreationTemplate, error) {
	return tp.getTemplateForType(structName(v))
}

func (tp templatesProvider) getTemplateForType(typeName string) (ResourceCreationTemplate, error) {
	existing, ok := tp.resourceTemplatesByStructName[typeName]
	if ok {
		return existing, nil
	}
	templateName := camelToSnake(typeName)
	contents, err := fs.ReadFile(tp.templates, templateName+`/factory.ts`)
	if err != nil {
		return ResourceCreationTemplate{}, err
	}
	template := ParseResourceCreationTemplate(typeName, contents)
	tp.resourceTemplatesByStructName[typeName] = template
	return template, nil
}

func (tp templatesProvider) getNestedTemplate(templatePath string) (*template.Template, error) {
	templateFilePaths := []string{
		templatePath + ".ts.tmpl",
		templatePath + ".ts",
	}

	existing, ok := tp.childTemplatesByPath[templatePath]
	if ok {
		return existing, nil
	}

	var contents []byte
	var merr multierr.Error
	var err error
	for _, tfPath := range templateFilePaths {
		contents, err = fs.ReadFile(tp.templates, tfPath)
		if err == nil {
			break
		} else {
			merr.Append(err)
		}
	}
	if len(contents) == 0 && merr.ErrOrNil() != nil {
		return nil, core.WrapErrf(merr.ErrOrNil(), "could not read template: %s", templatePath)
	}
	tmpl, err := template.New(templatePath).Parse(string(contents))
	if err != nil {
		return nil, errors.Wrapf(err, `while writing template for %s`, templatePath)
	}
	tp.childTemplatesByPath[templatePath] = tmpl
	return tmpl, nil
}

func (tc TemplatesCompiler) GetPackageJSON(v core.Resource) (javascript.NodePackageJson, error) {
	packageContent := javascript.NodePackageJson{}
	typeName := structName(v)
	templateName := camelToSnake(typeName)
	contents, err := fs.ReadFile(tc.templates, templateName+`/package.json`)
	if err != nil {
		return *packageContent.Clone(), err
	}
	err = json.NewDecoder(bytes.NewReader(contents)).Decode(&packageContent)
	if err != nil {
		return *packageContent.Clone(), err
	}
	return *packageContent.Clone(), nil
}<|MERGE_RESOLUTION|>--- conflicted
+++ resolved
@@ -533,7 +533,6 @@
 			return "", errors.Errorf("Unable to handle iac value for %s on type %s", resources.NLB_INTEGRATION_URI_IAC_VALUE, resourceVal.Type().Name())
 		}
 		return fmt.Sprintf("pulumi.interpolate`http://${%s.dnsName}%s`", tc.getVarName(resource), integration.Route), nil
-<<<<<<< HEAD
 	case resources.RDS_CONNECTION_ARN_IAC_VALUE:
 		switch res := v.Resource.(type) {
 		case *resources.RdsInstance:
@@ -544,10 +543,8 @@
 		default:
 			return "", errors.Errorf("unsupported resource type %T for '%s'", v.Resource, v.Property)
 		}
-=======
 	case resources.CIDR_BLOCK_IAC_VALUE:
 		return fmt.Sprintf(`%s.cidrBlock`, tc.getVarName(resource)), nil
->>>>>>> 87b992ab
 	}
 
 	return "", errors.Errorf("unsupported IaC Value Property, %s", property)
