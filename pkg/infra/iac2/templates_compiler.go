package iac2

import (
	"bytes"
	"embed"
	_ "embed"
	"encoding/json"
	"fmt"
	"io"
	"io/fs"
	"reflect"
	"sort"
	"strings"

	"github.com/klothoplatform/klotho/pkg/core"
	"github.com/klothoplatform/klotho/pkg/graph"
	"github.com/klothoplatform/klotho/pkg/lang/javascript"
	"github.com/klothoplatform/klotho/pkg/multierr"
	"github.com/pkg/errors"
	"go.uber.org/zap"
)

type (
	// TemplatesCompiler renders a graph of [core.Resource] nodes by combining each one with its corresponding
	// ResourceCreationTemplate
	TemplatesCompiler struct {
		// templates is the fs.FS where we read all of our `<struct>/factory.ts` files
		templates fs.FS
		// resourceGraph is the graph of resources to render
		resourceGraph *core.ResourceGraph // TODO make this be a core.ResourceGraph, and un-expose that struct's Underlying
		// templatesByStructName is a cache from struct name (e.g. "CloudwatchLogs") to the template for that struct.
		templatesByStructName map[string]ResourceCreationTemplate
		// resourceVarNames is a set of all variable names
		resourceVarNames map[string]struct{}
		// resourceVarNamesById is a map from resource id to the variable name for that resource
		resourceVarNamesById map[string]string
	}
)

var (
	//go:embed templates/*/factory.ts templates/*/package.json
	standardTemplates embed.FS
)

<<<<<<< HEAD
func CreateTemplatesCompiler(resources *core.ResourceGraph) *templatesCompiler {
=======
func CreateTemplatesCompiler(resources *graph.Directed[core.Resource]) *TemplatesCompiler {
>>>>>>> e222bc96
	subTemplates, err := fs.Sub(standardTemplates, "templates")
	if err != nil {
		panic(err) // unexpected, since standardTemplates is statically built into klotho
	}
	return &TemplatesCompiler{
		templates:             subTemplates,
		resourceGraph:         resources,
		templatesByStructName: make(map[string]ResourceCreationTemplate),
		resourceVarNames:      make(map[string]struct{}),
		resourceVarNamesById:  make(map[string]string),
	}
}

func (tc TemplatesCompiler) RenderBody(out io.Writer) error {
	errs := multierr.Error{}
	vertexIds, err := tc.resourceGraph.VertexIdsInTopologicalOrder()
	if err != nil {
		return err
	}
	for i, id := range vertexIds {
		resource := tc.resourceGraph.GetResource(id)
		err := tc.renderResource(out, resource)
		errs.Append(err)
		if i < len(vertexIds)-1 {
			_, err = out.Write([]byte("\n\n"))
			if err != nil {
				return err
			}
		}

	}
	return errs.ErrOrNil()
}

func (tc TemplatesCompiler) RenderImports(out io.Writer) error {
	errs := multierr.Error{}

	allImports := make(map[string]struct{})
	for _, res := range tc.resourceGraph.ListResources() {
		tmpl, err := tc.GetTemplate(res)
		if err != nil {
			errs.Append(err)
			continue
		}
		for statement := range tmpl.Imports {
			allImports[statement] = struct{}{}
		}
	}
	if err := errs.ErrOrNil(); err != nil {
		return err
	}

	sortedImports := make([]string, 0, len(allImports))
	for statement := range allImports {
		sortedImports = append(sortedImports, statement)
	}

	sort.Strings(sortedImports)
	for _, statement := range sortedImports {
		if _, err := out.Write([]byte(statement)); err != nil {
			return err
		}
		if _, err := out.Write([]byte("\n")); err != nil {
			return err
		}
	}

	return nil
}

func (tc TemplatesCompiler) RenderPackageJSON() (*javascript.NodePackageJson, error) {
	errs := multierr.Error{}
	mainPJson := javascript.NodePackageJson{}
	for _, res := range tc.resourceGraph.ListResources() {
		pJson, err := tc.GetPackageJSON(res)
		if err != nil {
			errs.Append(err)
			continue
		}
		mainPJson.Merge(&pJson)
	}
	if err := errs.ErrOrNil(); err != nil {
		return &mainPJson, err
	}
	return &mainPJson, nil
}

func (tc TemplatesCompiler) renderResource(out io.Writer, resource core.Resource) error {

	tmpl, err := tc.GetTemplate(resource)
	if err != nil {
		return err
	}

	errs := multierr.Error{}

	resourceVal := reflect.ValueOf(resource)
	for resourceVal.Kind() == reflect.Pointer {
		resourceVal = resourceVal.Elem()
	}
	inputArgs := make(map[string]string)
	var zeroValue reflect.Value
<<<<<<< HEAD
	for fieldName := range tmpl.inputTypes {
		// dependsOn will be a reserved field for us to use to map dependencies. If specified as an Arg we will automatically call resolveDependencies
		if fieldName == "dependsOn" {
			inputArgs[fieldName] = tc.resolveDependencies(resource)
			continue
		}
=======
	for fieldName := range tmpl.InputTypes {
>>>>>>> e222bc96
		childVal := resourceVal.FieldByName(fieldName)
		if childVal == zeroValue {
			zap.S().Warnf(
				`Klotho compiler error: no field %s.%s while rendering typescript template`,
				resourceVal.Type().Name(),
				fieldName)
			continue
		}
		resolvedValue := tc.resolveStructInput(childVal)
		if resolvedValue == "" {
			errs.Append(errors.Errorf(`child struct of %v is not of a known type: %v`, resource, childVal.Interface()))
		} else {
			inputArgs[fieldName] = resolvedValue
		}

	}

	varName := tc.getVarName(resource)

	fmt.Fprintf(out, `const %s = `, varName)
	errs.Append(tmpl.RenderCreate(out, inputArgs))
	_, err = out.Write([]byte(";"))
	if err != nil {
		return err
	}

	return errs.ErrOrNil()
}

// resolveDependencies creates a string which models an array containing all the variable names, which the resource depends on.
func (tc templatesCompiler) resolveDependencies(resource core.Resource) string {
	buf := strings.Builder{}
	buf.WriteRune('[')
	upstreamResources := tc.resourceGraph.GetUpstreamResources(resource)
	numDeps := len(upstreamResources)
	for i := 0; i < numDeps; i++ {
		res := upstreamResources[i]
		buf.WriteString(tc.getVarName(res))
		if i < (numDeps - 1) {
			buf.WriteRune(',')
		}
	}
	buf.WriteRune(']')
	return buf.String()
}

// resolveStructInput translates a value to a form suitable to inject into the typescript as an input to a function.
func (tc TemplatesCompiler) resolveStructInput(childVal reflect.Value) string {
	switch childVal.Kind() {
	case reflect.Bool,
		reflect.Int, reflect.Int8, reflect.Int16, reflect.Int32, reflect.Int64,
		reflect.Uint, reflect.Uint8, reflect.Uint16, reflect.Uint32, reflect.Uint64,
		reflect.Float32, reflect.Float64:
		return fmt.Sprintf("%v", childVal.Interface())
	case reflect.String:
		return quoteTsString(childVal.Interface().(string))
	case reflect.Struct, reflect.Pointer:
		if childVal.Kind() == reflect.Pointer && childVal.IsNil() {
			return "null"
		}
		if typedChild, ok := childVal.Interface().(graph.Identifiable); ok {
			return tc.getVarName(typedChild)
		} else {
			return ""
		}
	case reflect.Array, reflect.Slice:
		sliceLen := childVal.Len()

		buf := strings.Builder{}
		buf.WriteRune('[')
		for i := 0; i < sliceLen; i++ {
			buf.WriteString(tc.resolveStructInput(childVal.Index(i)))
			if i < (sliceLen - 1) {
				buf.WriteRune(',')
			}
		}
		buf.WriteRune(']')
		return buf.String()
	case reflect.Map:
		mapLen := childVal.Len()

		buf := strings.Builder{}
		buf.WriteRune('{')
		for i, key := range childVal.MapKeys() {
			buf.WriteString(tc.resolveStructInput(key))
			buf.WriteRune(':')
			buf.WriteString(tc.resolveStructInput(childVal.MapIndex(key)))
			if i < (mapLen - 1) {
				buf.WriteRune(',')
			}
		}
		buf.WriteRune('}')

		return buf.String()
	}
	return ""
}

// getVarName gets a unique but nice-looking variable for the given item.
//
// It does this by first calculating an ideal variable name, which is a camel-cased ${structName}${Id}. For example, if
// you had an object CoolResource{id: "foo-bar"}, the ideal variable name is coolResourceFooBar.
//
// If that ideal variable name hasn't been used yet, this function returns it. If it has been used, we append `_${i}` to
// it, where ${i} is the lowest positive integer that would give us a new, unique variable name. This isn't expected
// to happen often, if at all, since ids are globally unique.
func (tc TemplatesCompiler) getVarName(v graph.Identifiable) string {
	if name, alreadyResolved := tc.resourceVarNamesById[v.Id()]; alreadyResolved {
		return name
	}

	// Generate something like "lambdaFoo", where Lambda is the name of the struct and "foo" is the id
	desiredName := lowercaseFirst(toUpperCamel(v.Id()))
	resolvedName := desiredName
	for i := 1; ; i++ {
		_, varNameTaken := tc.resourceVarNames[resolvedName]
		if varNameTaken {
			resolvedName = fmt.Sprintf("%s_%d", desiredName, i)
		} else {
			break
		}
	}
	tc.resourceVarNames[resolvedName] = struct{}{}
	tc.resourceVarNamesById[v.Id()] = resolvedName
	return resolvedName
}

func (tc TemplatesCompiler) GetTemplate(v graph.Identifiable) (ResourceCreationTemplate, error) {
	typeName := structName(v)
	existing, ok := tc.templatesByStructName[typeName]
	if ok {
		return existing, nil
	}
	templateName := camelToSnake(typeName)
	contents, err := fs.ReadFile(tc.templates, templateName+`/factory.ts`)
	if err != nil {
		return ResourceCreationTemplate{}, err
	}
	template := ParseResourceCreationTemplate(typeName, contents)
	tc.templatesByStructName[typeName] = template
	return template, nil
}

func (tc TemplatesCompiler) GetPackageJSON(v graph.Identifiable) (javascript.NodePackageJson, error) {
	packageContent := javascript.NodePackageJson{}
	typeName := structName(v)
	templateName := camelToSnake(typeName)
	contents, err := fs.ReadFile(tc.templates, templateName+`/package.json`)
	if err != nil {
		return *packageContent.Clone(), err
	}
	err = json.NewDecoder(bytes.NewReader(contents)).Decode(&packageContent)
	if err != nil {
		return *packageContent.Clone(), err
	}
	return *packageContent.Clone(), nil
}<|MERGE_RESOLUTION|>--- conflicted
+++ resolved
@@ -42,11 +42,7 @@
 	standardTemplates embed.FS
 )
 
-<<<<<<< HEAD
-func CreateTemplatesCompiler(resources *core.ResourceGraph) *templatesCompiler {
-=======
-func CreateTemplatesCompiler(resources *graph.Directed[core.Resource]) *TemplatesCompiler {
->>>>>>> e222bc96
+func CreateTemplatesCompiler(resources *core.ResourceGraph) *TemplatesCompiler {
 	subTemplates, err := fs.Sub(standardTemplates, "templates")
 	if err != nil {
 		panic(err) // unexpected, since standardTemplates is statically built into klotho
@@ -149,16 +145,12 @@
 	}
 	inputArgs := make(map[string]string)
 	var zeroValue reflect.Value
-<<<<<<< HEAD
-	for fieldName := range tmpl.inputTypes {
 		// dependsOn will be a reserved field for us to use to map dependencies. If specified as an Arg we will automatically call resolveDependencies
 		if fieldName == "dependsOn" {
 			inputArgs[fieldName] = tc.resolveDependencies(resource)
 			continue
 		}
-=======
 	for fieldName := range tmpl.InputTypes {
->>>>>>> e222bc96
 		childVal := resourceVal.FieldByName(fieldName)
 		if childVal == zeroValue {
 			zap.S().Warnf(
