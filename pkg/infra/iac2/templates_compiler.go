package iac2

import (
	"bytes"
	"embed"
	"encoding/json"
	"fmt"
	"io"
	"io/fs"
	"path"
	"reflect"
	"sort"
	"strings"
	"text/template"

	"github.com/klothoplatform/klotho/pkg/core"
	"github.com/klothoplatform/klotho/pkg/lang/javascript"
	"github.com/klothoplatform/klotho/pkg/multierr"
	"github.com/klothoplatform/klotho/pkg/provider/aws/resources"
	"github.com/pkg/errors"
	"go.uber.org/zap"
)

type (
	stringTemplateValue struct {
		raw   interface{}
		value string
	}

	templateValue interface {
		Parse() (string, error)
		Raw() interface{}
	}

	templatesProvider struct {
		// templates is the fs.FS where we read all of our `<struct>/factory.ts` files
		templates fs.FS
		// resourceTemplatesByStructName is a cache from struct name (e.g. "CloudwatchLogs") to the template for that struct.
		resourceTemplatesByStructName map[string]ResourceCreationTemplate
		childTemplatesByPath          map[string]*template.Template
	}

	// TemplatesCompiler renders a graph of [core.Resource] nodes by combining each one with its corresponding
	// ResourceCreationTemplate
	TemplatesCompiler struct {
		*templatesProvider
		// resourceGraph is the graph of resources to render
		resourceGraph *core.ResourceGraph // TODO make this be a core.ResourceGraph, and un-expose that struct's Underlying
		// resourceVarNames is a set of all variable names
		resourceVarNames map[string]struct{}
		// resourceVarNamesById is a map from resource id to the variable name for that resource
		resourceVarNamesById map[string]string
		// ctx is a pointer to the current context being used within the templates compiler. This context is used when parsing values within nested templates.
		ctx *NestedCtx
	}
	NestedCtx struct {
		useDoubleQuotes bool
		appliedOutputs  *[]AppliedOutput
		rootVal         *reflect.Value
	}
)

var (
	//go:embed templates/*/factory.ts templates/*/package.json templates/*/*.ts.tmpl
	standardTemplates embed.FS
)

func (s stringTemplateValue) Parse() (string, error) {
	return s.value, nil
}

func (s stringTemplateValue) Raw() interface{} {
	return s.raw
}

func CreateTemplatesCompiler(resources *core.ResourceGraph) *TemplatesCompiler {
	return &TemplatesCompiler{
		templatesProvider:    standardTemplatesProvider(),
		resourceGraph:        resources,
		resourceVarNames:     make(map[string]struct{}),
		resourceVarNamesById: make(map[string]string),
	}
}

func standardTemplatesProvider() *templatesProvider {
	subTemplates, err := fs.Sub(standardTemplates, "templates")
	if err != nil {
		panic(err) // unexpected, since standardTemplates is statically built into klotho
	}
	return &templatesProvider{
		templates:                     subTemplates,
		resourceTemplatesByStructName: make(map[string]ResourceCreationTemplate),
		childTemplatesByPath:          make(map[string]*template.Template),
	}
}

func (tc TemplatesCompiler) RenderBody(out io.Writer) error {
	errs := multierr.Error{}
	vertexIds, err := tc.resourceGraph.VertexIdsInTopologicalOrder()
	if err != nil {
		return err
	}
	for i := len(vertexIds) - 1; i >= 0; i-- {
		id := vertexIds[i]
		resource := tc.resourceGraph.GetResource(id)
		err := tc.renderResource(out, resource)
		errs.Append(err)
		if i > 0 {
			_, err = out.Write([]byte("\n\n"))
			if err != nil {
				return err
			}
		}

	}
	return errs.ErrOrNil()
}

func (tc TemplatesCompiler) RenderImports(out io.Writer) error {
	errs := multierr.Error{}

	allImports := make(map[string]struct{})
	for _, res := range tc.resourceGraph.ListResources() {
		tmpl, err := tc.getTemplate(res)
		if err != nil {
			errs.Append(err)
			continue
		}
		for statement := range tmpl.Imports {
			allImports[statement] = struct{}{}
		}
	}
	if err := errs.ErrOrNil(); err != nil {
		return err
	}

	sortedImports := make([]string, 0, len(allImports))
	for statement := range allImports {
		sortedImports = append(sortedImports, statement)
	}

	sort.Strings(sortedImports)
	for _, statement := range sortedImports {
		if _, err := out.Write([]byte(statement)); err != nil {
			return err
		}
		if _, err := out.Write([]byte("\n")); err != nil {
			return err
		}
	}

	return nil
}

func (tc TemplatesCompiler) RenderPackageJSON() (*javascript.NodePackageJson, error) {
	errs := multierr.Error{}
	mainPJson := javascript.NodePackageJson{}
	for _, res := range tc.resourceGraph.ListResources() {
		pJson, err := tc.GetPackageJSON(res)
		if err != nil {
			errs.Append(err)
			continue
		}
		mainPJson.Merge(&pJson)
	}
	if err := errs.ErrOrNil(); err != nil {
		return &mainPJson, err
	}
	return &mainPJson, nil
}

func (tc TemplatesCompiler) renderResource(out io.Writer, resource core.Resource) error {
	defer func() {
		r := recover()
		if r == nil {
			return
		}
		panic(errors.Errorf("panic rendering resource %s: %v", resource.Id(), r))
	}()

	tmpl, err := tc.getTemplate(resource)
	if err != nil {
		return err
	}

	errs := multierr.Error{}

	resourceVal := reflect.ValueOf(resource)
	for resourceVal.Kind() == reflect.Pointer {
		resourceVal = resourceVal.Elem()
	}
	inputArgs := make(map[string]templateValue)
	for fieldName := range tmpl.InputTypes {
<<<<<<< HEAD
		func(fieldName string) {
			defer func() {
				r := recover()
				if r == nil {
					return
				}
				panic(errors.Errorf("panic rendering field %s: %v", fieldName, r))
			}()
			// dependsOn will be a reserved field for us to use to map dependencies. If specified as an Arg we will automatically call resolveDependencies
			if fieldName == "dependsOn" {
				inputArgs[fieldName] = stringTemplateValue{value: tc.resolveDependencies(resource)}
				return
			}
			if fieldName == "protect" {
				inputArgs[fieldName] = stringTemplateValue{value: "protect", raw: "protect"}
				return
			}
			childVal := resourceVal.FieldByName(fieldName)
			structField, found := resourceVal.Type().FieldByName(fieldName)
			iacTag := ""
			if found {
				iacTag = structField.Tag.Get("render")
			}

			var err error
			var resolvedValue templateValue
			if iacTag == "template" {
				resolvedValue = nestedTemplateValue{
					parentValue:            resourceVal,
					childValue:             childVal,
					iacTag:                 iacTag,
					tc:                     &tc,
					useDoubleQuotedStrings: false,
				}
			} else {
				var strValue string
				var appliedoutputs []AppliedOutput
				buf := strings.Builder{}
				strValue, err = tc.resolveStructInput(&resourceVal, childVal, false, iacTag, &appliedoutputs)
				if err != nil {
					errs.Append(err)
					return
				}
				uniqueOutputs, err := deduplicateAppliedOutputs(appliedoutputs)
				if err != nil {
					errs.Append(err)
					return
				}
				_, err = buf.WriteString(appliedOutputsToString(uniqueOutputs))
				if err != nil {
					errs.Append(err)
					return
				}
				buf.WriteString(strValue)
				if len(uniqueOutputs) > 0 {
					_, err = buf.WriteString("})")
					if err != nil {
						errs.Append(err)
						return
					}
				}
				resolvedValue = stringTemplateValue{value: buf.String(), raw: childVal.Interface()}
			}
=======
		// dependsOn will be a reserved field for us to use to map dependencies. If specified as an Arg we will automatically call resolveDependencies
		if fieldName == "dependsOn" {
			inputArgs[fieldName] = stringTemplateValue{value: tc.resolveDependencies(resource)}
			continue
		}
		if fieldName == "protect" {
			inputArgs[fieldName] = stringTemplateValue{value: "protect", raw: "protect"}
			continue
		}
		childVal := resourceVal.FieldByName(fieldName)
		var err error
		var resolvedValue templateValue

		var strValue string
		var appliedoutputs []AppliedOutput
		buf := strings.Builder{}
		strValue, err = tc.resolveStructInput(&resourceVal, childVal, false, &appliedoutputs)
		if err != nil {
			return err
		}
		uniqueOutputs, err := deduplicateAppliedOutputs(appliedoutputs)
		if err != nil {
			return err
		}
		_, err = buf.WriteString(appliedOutputsToString(uniqueOutputs))
		if err != nil {
			return err
		}
		buf.WriteString(strValue)
		if len(uniqueOutputs) > 0 {
			_, err = buf.WriteString("})")
			if err != nil {
				return err
			}
		}
		resolvedValue = stringTemplateValue{value: buf.String(), raw: childVal.Interface()}
>>>>>>> e87314d7

			if err != nil {
				errs.Append(err)
			} else {
				inputArgs[fieldName] = resolvedValue
			}
		}(fieldName)
		if err != nil {
			return err
		}
	}

	if tmpl.OutputType != "void" {
		varName := tc.getVarName(resource)
		fmt.Fprintf(out, `const %s = `, varName)
	}
	errs.Append(tmpl.RenderCreate(out, inputArgs))
	_, err = out.Write([]byte(";"))
	if err != nil {
		return err
	}

	return errs.ErrOrNil()
}

// resolveDependencies creates a string which models an array containing all the variable names, which the resource depends on.
func (tc TemplatesCompiler) resolveDependencies(resource core.Resource) string {
	buf := strings.Builder{}
	buf.WriteRune('[')
	upstreamResources := tc.resourceGraph.GetDownstreamResources(resource)
	numDeps := len(upstreamResources)
	for i := 0; i < numDeps; i++ {
		res := upstreamResources[i]
		buf.WriteString(tc.getVarName(res))
		if i < (numDeps - 1) {
			buf.WriteRune(',')
		}
	}
	buf.WriteRune(']')
	return buf.String()
}

// resolveStructInput translates a value to a form suitable to inject into the typescript as an input to a function.
func (tc TemplatesCompiler) resolveStructInput(resourceVal *reflect.Value, childVal reflect.Value, useDoubleQuotedStrings bool, appliedOutputs *[]AppliedOutput) (string, error) {
	tc.ctx = &NestedCtx{
		useDoubleQuotes: useDoubleQuotedStrings,
		appliedOutputs:  appliedOutputs,
		rootVal:         resourceVal,
	}
	var zeroValue reflect.Value
	if childVal == zeroValue {
		return `null`, nil
	}
	switch childVal.Kind() {
	case reflect.Bool,
		reflect.Int, reflect.Int8, reflect.Int16, reflect.Int32, reflect.Int64,
		reflect.Uint, reflect.Uint8, reflect.Uint16, reflect.Uint32, reflect.Uint64,
		reflect.Float32, reflect.Float64:
		return fmt.Sprintf("%v", childVal.Interface()), nil
	case reflect.String:
		return quoteTsString(childVal.Interface().(string), useDoubleQuotedStrings), nil
	case reflect.Struct, reflect.Pointer:
		if childVal.Kind() == reflect.Pointer && childVal.IsNil() {
			return "null", nil
		}
		if typedChild, ok := childVal.Interface().(core.Resource); ok {
			return tc.getVarName(typedChild), nil
		} else if typedChild, ok := childVal.Interface().(core.IaCValue); ok {
			output, err := tc.handleIaCValue(typedChild, appliedOutputs, resourceVal)
			if err != nil {
				return output, err
			}
			return output, nil
		} else {
			val := childVal
			correspondingStruct := val
			for correspondingStruct.Kind() == reflect.Pointer {
				correspondingStruct = val.Elem()
			}

			// Check to see if there is a nested tempalte and if there is use that
			tmpl, err := tc.getNestedTemplate(path.Join(
				camelToSnake(resourceVal.Type().Name()),
				camelToSnake(correspondingStruct.Type().Name()),
			), tc)
			if err != nil {
				return "", err
			}
			if tmpl != nil {
				zap.S().Debugf("Rendering nested template %s, for resource %s", tmpl.Name, correspondingStruct.Type())
				output := bytes.NewBuffer([]byte{})
				err = tmpl.Execute(output, childVal.Interface())
				return output.String(), err
			}
			zap.S().Debugf("Rendering resource %s, as document", correspondingStruct.Type())

			// Last resort, render as a document
			output := strings.Builder{}
			output.WriteString("{")
			for i := 0; i < correspondingStruct.NumField(); i++ {

				childVal := correspondingStruct.Field(i)
				fieldName := correspondingStruct.Type().Field(i).Name

				// If the struct type is PolicyDocument, pass that down to our recursive calls to keep field name upperCased
				if correspondingStruct.Type() == reflect.TypeOf((*resources.PolicyDocument)(nil)).Elem() {
					resourceVal = &correspondingStruct
				}

				resolvedValue, err := tc.resolveStructInput(resourceVal, childVal, false, appliedOutputs)

				if err != nil {
					return output.String(), err
				}

				// If the struct type is not PolicyDocument, we want to camelCase our field names to follow pulumi format
				if resourceVal.Type() != reflect.TypeOf((*resources.PolicyDocument)(nil)).Elem() {
					fieldName = strings.ToLower(string(fieldName[0])) + fieldName[1:]
				}

				// To Prevent us from rendering fields which are not set, only right if the value is non zero for its type
				if !childVal.IsZero() {
					output.WriteString(fmt.Sprintf("%s: %s,\n", fieldName, resolvedValue))
				}
			}
			output.WriteString("}")
			return output.String(), nil
		}
	case reflect.Array, reflect.Slice:
		sliceLen := childVal.Len()

		buf := strings.Builder{}
		buf.WriteRune('[')
		for i := 0; i < sliceLen; i++ {
			output, err := tc.resolveStructInput(resourceVal, childVal.Index(i), false, appliedOutputs)
			if err != nil {
				return output, err
			}
			buf.WriteString(output)
			if i < (sliceLen - 1) {
				buf.WriteRune(',')
			}
		}
		buf.WriteRune(']')
		return buf.String(), nil
	case reflect.Map:
		mapLen := childVal.Len()

		buf := strings.Builder{}
		buf.WriteRune('{')
		for i, key := range childVal.MapKeys() {
			output, err := tc.resolveStructInput(resourceVal, key, true, appliedOutputs)
			if err != nil {
				return output, nil
			}
			buf.WriteString(output)
			buf.WriteRune(':')
			output, err = tc.resolveStructInput(resourceVal, childVal.MapIndex(key), false, appliedOutputs)
			if err != nil {
				return output, err
			}
			buf.WriteString(output)
			if i < (mapLen - 1) {
				buf.WriteRune(',')
			}
		}
		buf.WriteRune('}')
		return buf.String(), nil
	case reflect.Interface:
		// This happens when the value is inside a map, slice, or array. Basically, the reflected type is interface{},
		// instead of being the actual type. So, we basically pull the item out of the collection, and then reflect on
		// it directly.
		underlyingVal := childVal.Interface()
		return tc.resolveStructInput(resourceVal, reflect.ValueOf(underlyingVal), false, appliedOutputs)
	}
	return "", nil
}

// handleIaCValue determines how to retrieve values from a resource given a specific value identifier.
func (tc TemplatesCompiler) handleIaCValue(v core.IaCValue, appliedOutputs *[]AppliedOutput, resourceVal *reflect.Value) (string, error) {
	resource := v.Resource
	property := v.Property

	if resource == nil {
		output, err := tc.resolveStructInput(nil, reflect.ValueOf(property), false, appliedOutputs)
		if err != nil {
			return output, err
		}
		return output, nil
	} else if _, ok := v.Resource.(*resources.AvailabilityZones); ok {
		return fmt.Sprintf("%s.names[%s]", tc.getVarName(v.Resource), v.Property), nil
	}
	switch property {
	case string(core.BUCKET_NAME):
		return fmt.Sprintf("%s.bucket", tc.getVarName(resource)), nil
	case string(resources.ARN_IAC_VALUE):
		return fmt.Sprintf("%s.arn", tc.getVarName(v.Resource)), nil
	case string(resources.ALL_BUCKET_DIRECTORY_IAC_VALUE):
		return fmt.Sprintf("pulumi.interpolate`${%s.arn}/*`", tc.getVarName(v.Resource)), nil
	case resources.DYNAMODB_TABLE_BACKUP_IAC_VALUE,
		resources.DYNAMODB_TABLE_INDEX_IAC_VALUE,
		resources.DYNAMODB_TABLE_EXPORT_IAC_VALUE,
		resources.DYNAMODB_TABLE_STREAM_IAC_VALUE:
		prop := strings.Split(property, "__")[1]
		return fmt.Sprintf("pulumi.interpolate`${%s.arn}/%s/*`", tc.getVarName(resource), prop), nil
	case string(resources.LAMBDA_INTEGRATION_URI_IAC_VALUE):
		return fmt.Sprintf("%s.invokeArn", tc.getVarName(resource)), nil
	case string(core.ALL_RESOURCES_IAC_VALUE):
		return "*", nil
	case string(core.HOST):
		switch resource.(type) {
		case *resources.Elasticache:
			return fmt.Sprintf("pulumi.interpolate`%s.cacheNodes[0].address`", tc.getVarName(resource)), nil
		default:
			return "", errors.Errorf("unsupported resource type %T for '%s'", resource, property)
		}
	case string(core.PORT):
		switch resource.(type) {
		case *resources.Elasticache:
			return fmt.Sprintf("pulumi.interpolate`%s.cacheNodes[0].port`", tc.getVarName(resource)), nil
		default:
			return "", errors.Errorf("unsupported resource type %T for '%s'", resource, property)
		}
	case string(core.CONNECTION_STRING):
		switch res := v.Resource.(type) {
		case *resources.RdsProxy:
			downResources := tc.resourceGraph.GetUpstreamDependencies(res)
			var instance *resources.RdsInstance
			for _, resource := range downResources {
				if rdsProxyTargetGroup, ok := resource.Source.(*resources.RdsProxyTargetGroup); ok {
					instance = rdsProxyTargetGroup.RdsInstance
				}
			}
			if instance == nil {
				return "", errors.Errorf("Rds Proxy, %s, must have an associated instance", v.Resource.Id())
			}

			fetchUsername := fmt.Sprintf(`fs.readFileSync('%s', 'utf-8').split("\n")[1].split('"')[3]`, instance.CredentialsPath)
			fetchPassword := fmt.Sprintf(`fs.readFileSync('%s', 'utf-8').split("\n")[2].split('"')[3]`, instance.CredentialsPath)
			return fmt.Sprintf("pulumi.interpolate`postgresql://${%s}:${%s}@${%s.endpoint}:5432/%s`", fetchUsername, fetchPassword,
				tc.getVarName(v.Resource), instance.DatabaseName), nil
		default:
			return "", errors.Errorf("unsupported resource type %T for '%s'", v.Resource, v.Property)
		}

	case resources.CLUSTER_OIDC_ARN_IAC_VALUE:
		varName := "cluster_oidc_url"
		*appliedOutputs = append(*appliedOutputs, AppliedOutput{
			appliedName: fmt.Sprintf("%s.openIdConnectIssuerUrl", tc.getVarName(v.Resource)),
			varName:     varName,
		})

		arnVarName := "cluster_arn"
		*appliedOutputs = append(*appliedOutputs, AppliedOutput{
			appliedName: fmt.Sprintf("%s.arn", tc.getVarName(v.Resource)),
			varName:     arnVarName,
		})
		return fmt.Sprintf("`arn:aws:iam::${%s.split(':')[4]}:oidc-provider/${%s}`", arnVarName, varName), nil
	case resources.CLUSTER_OIDC_URL_IAC_VALUE:
		varName := "cluster_oidc_url"
		*appliedOutputs = append(*appliedOutputs, AppliedOutput{
			appliedName: fmt.Sprintf("%s.openIdConnectIssuerUrl", tc.getVarName(v.Resource)),
			varName:     varName,
		})
		return fmt.Sprintf("[`${%s}:sub`]", varName), nil
	case resources.ALL_RESOURCES_ARN_IAC_VALUE:
		method, ok := v.Resource.(*resources.ApiMethod)
		if !ok {
			return "", errors.Errorf("unsupported resource type %T for '%s'", v.Resource, v.Property)
		}
		verb := strings.ToUpper(method.HttpMethod)
		if verb == "ANY" {
			verb = "*"
		}
		accountId := resources.NewAccountId()
		region := resources.NewRegion()
		path := "/"
		if method.Resource != nil {
			path = fmt.Sprintf("${%s.path}", tc.getVarName(method.Resource))
		}
		return fmt.Sprintf("pulumi.interpolate`arn:aws:execute-api:${%s.name}:${%s.accountId}:${%s.id}/*/%s%s`", tc.getVarName(region),
			tc.getVarName(accountId), tc.getVarName(method.RestApi), verb, path), nil
	case resources.STAGE_INVOKE_URL_IAC_VALUE:
		return fmt.Sprintf("%s.invokeUrl.apply((d) => d.split('//')[1].split('/')[0])", tc.getVarName(v.Resource)), nil
	case resources.ECR_IMAGE_NAME_IAC_VALUE:
		return fmt.Sprintf(`%s.imageName`, tc.getVarName(resource)), nil
	case resources.NLB_INTEGRATION_URI_IAC_VALUE:
		integration, ok := resourceVal.Interface().(resources.ApiIntegration)
		if !ok {
			return "", errors.Errorf("Unable to handle iac value for %s on type %s", resources.NLB_INTEGRATION_URI_IAC_VALUE, resourceVal.Type().Name())
		}
		return fmt.Sprintf("pulumi.interpolate`http://${%s.dnsName}%s`", tc.getVarName(resource), integration.Route), nil
	case resources.RDS_CONNECTION_ARN_IAC_VALUE:
		switch res := v.Resource.(type) {
		case *resources.RdsInstance:
			accountId := resources.NewAccountId()
			region := resources.NewRegion()
			fetchUsername := fmt.Sprintf(`fs.readFileSync('%s', 'utf-8').split("\n")[1].split('"')[3]`, res.CredentialsPath)
			return fmt.Sprintf("pulumi.interpolate`arn:aws:rds-db:${%s.name}:${%s.accountId}:dbuser:${%s.resourceId}/${%s}`", tc.getVarName(region), tc.getVarName(accountId), tc.getVarName(res), fetchUsername), nil
		default:
			return "", errors.Errorf("unsupported resource type %T for '%s'", v.Resource, v.Property)
		}
	case resources.CIDR_BLOCK_IAC_VALUE:
		return fmt.Sprintf(`%s.cidrBlock`, tc.getVarName(resource)), nil
	}

	return "", errors.Errorf("unsupported IaC Value Property, %s", property)
}

// getVarName gets a unique but nice-looking variable for the given item.
//
// It does this by first calculating an ideal variable name, which is a camel-cased ${structName}${Id}. For example, if
// you had an object CoolResource{id: "foo-bar"}, the ideal variable name is coolResourceFooBar.
//
// If that ideal variable name hasn't been used yet, this function returns it. If it has been used, we append `_${i}` to
// it, where ${i} is the lowest positive integer that would give us a new, unique variable name. This isn't expected
// to happen often, if at all, since ids are globally unique.
func (tc TemplatesCompiler) getVarName(v core.Resource) string {
	if name, alreadyResolved := tc.resourceVarNamesById[v.Id()]; alreadyResolved {
		return name
	}
	// Generate something like "lambdaFoo", where Lambda is the name of the struct and "foo" is the id
	desiredName := lowercaseFirst(toUpperCamel(v.Id()))
	resolvedName := desiredName
	for i := 1; ; i++ {
		_, varNameTaken := tc.resourceVarNames[resolvedName]
		if varNameTaken {
			resolvedName = fmt.Sprintf("%s_%d", desiredName, i)
		} else {
			break
		}
	}
	tc.resourceVarNames[resolvedName] = struct{}{}
	tc.resourceVarNamesById[v.Id()] = resolvedName
	return resolvedName
}

// parseVal parses the supplied value for nested tempaltes
func (tc TemplatesCompiler) parseVal(val reflect.Value) (string, error) {
	return tc.resolveStructInput(tc.ctx.rootVal, val, tc.ctx.useDoubleQuotes, tc.ctx.appliedOutputs)
}

func (tp templatesProvider) getTemplate(v core.Resource) (ResourceCreationTemplate, error) {
	return tp.getTemplateForType(structName(v))
}

func (tp templatesProvider) getTemplateForType(typeName string) (ResourceCreationTemplate, error) {
	existing, ok := tp.resourceTemplatesByStructName[typeName]
	if ok {
		return existing, nil
	}
	templateName := camelToSnake(typeName)
	contents, err := fs.ReadFile(tp.templates, templateName+`/factory.ts`)
	if err != nil {
		return ResourceCreationTemplate{}, err
	}
	template := ParseResourceCreationTemplate(typeName, contents)
	tp.resourceTemplatesByStructName[typeName] = template
	return template, nil
}

func (tp templatesProvider) getNestedTemplate(templatePath string, tc TemplatesCompiler) (*template.Template, error) {
	templateFilePaths := []string{
		templatePath + ".ts.tmpl",
		templatePath + ".ts",
	}

	existing, ok := tp.childTemplatesByPath[templatePath]
	if ok {
		return existing, nil
	}

	var contents []byte
	var merr multierr.Error
	var err error
	for _, tfPath := range templateFilePaths {
		contents, err = fs.ReadFile(tp.templates, tfPath)
		if err == nil {
			break
		} else {
			merr.Append(err)
		}
	}
	// If we dont have any contents we dont have a nested template for the resource, so fall back to the document route
	if len(contents) == 0 {
		return nil, nil
	}

	tmpl, err := template.New(templatePath).Funcs(template.FuncMap{
		"parseVal": tc.parseVal,
	}).Parse(string(contents))
	if err != nil {
		return nil, errors.Wrapf(err, `while writing template for %s`, templatePath)
	}
	tp.childTemplatesByPath[templatePath] = tmpl
	return tmpl, nil
}

func (tc TemplatesCompiler) GetPackageJSON(v core.Resource) (javascript.NodePackageJson, error) {
	packageContent := javascript.NodePackageJson{}
	typeName := structName(v)
	templateName := camelToSnake(typeName)
	contents, err := fs.ReadFile(tc.templates, templateName+`/package.json`)
	if err != nil {
		return *packageContent.Clone(), err
	}
	err = json.NewDecoder(bytes.NewReader(contents)).Decode(&packageContent)
	if err != nil {
		return *packageContent.Clone(), err
	}
	return *packageContent.Clone(), nil
}<|MERGE_RESOLUTION|>--- conflicted
+++ resolved
@@ -191,7 +191,6 @@
 	}
 	inputArgs := make(map[string]templateValue)
 	for fieldName := range tmpl.InputTypes {
-<<<<<<< HEAD
 		func(fieldName string) {
 			defer func() {
 				r := recover()
@@ -210,89 +209,33 @@
 				return
 			}
 			childVal := resourceVal.FieldByName(fieldName)
-			structField, found := resourceVal.Type().FieldByName(fieldName)
-			iacTag := ""
-			if found {
-				iacTag = structField.Tag.Get("render")
-			}
-
-			var err error
-			var resolvedValue templateValue
-			if iacTag == "template" {
-				resolvedValue = nestedTemplateValue{
-					parentValue:            resourceVal,
-					childValue:             childVal,
-					iacTag:                 iacTag,
-					tc:                     &tc,
-					useDoubleQuotedStrings: false,
-				}
-			} else {
-				var strValue string
-				var appliedoutputs []AppliedOutput
-				buf := strings.Builder{}
-				strValue, err = tc.resolveStructInput(&resourceVal, childVal, false, iacTag, &appliedoutputs)
+
+			var appliedoutputs []AppliedOutput
+			buf := strings.Builder{}
+			strValue, err := tc.resolveStructInput(&resourceVal, childVal, false, &appliedoutputs)
+			if err != nil {
+				errs.Append(err)
+				return
+			}
+			uniqueOutputs, err := deduplicateAppliedOutputs(appliedoutputs)
+			if err != nil {
+				errs.Append(err)
+				return
+			}
+			_, err = buf.WriteString(appliedOutputsToString(uniqueOutputs))
+			if err != nil {
+				errs.Append(err)
+				return
+			}
+			buf.WriteString(strValue)
+			if len(uniqueOutputs) > 0 {
+				_, err = buf.WriteString("})")
 				if err != nil {
 					errs.Append(err)
 					return
 				}
-				uniqueOutputs, err := deduplicateAppliedOutputs(appliedoutputs)
-				if err != nil {
-					errs.Append(err)
-					return
-				}
-				_, err = buf.WriteString(appliedOutputsToString(uniqueOutputs))
-				if err != nil {
-					errs.Append(err)
-					return
-				}
-				buf.WriteString(strValue)
-				if len(uniqueOutputs) > 0 {
-					_, err = buf.WriteString("})")
-					if err != nil {
-						errs.Append(err)
-						return
-					}
-				}
-				resolvedValue = stringTemplateValue{value: buf.String(), raw: childVal.Interface()}
-			}
-=======
-		// dependsOn will be a reserved field for us to use to map dependencies. If specified as an Arg we will automatically call resolveDependencies
-		if fieldName == "dependsOn" {
-			inputArgs[fieldName] = stringTemplateValue{value: tc.resolveDependencies(resource)}
-			continue
-		}
-		if fieldName == "protect" {
-			inputArgs[fieldName] = stringTemplateValue{value: "protect", raw: "protect"}
-			continue
-		}
-		childVal := resourceVal.FieldByName(fieldName)
-		var err error
-		var resolvedValue templateValue
-
-		var strValue string
-		var appliedoutputs []AppliedOutput
-		buf := strings.Builder{}
-		strValue, err = tc.resolveStructInput(&resourceVal, childVal, false, &appliedoutputs)
-		if err != nil {
-			return err
-		}
-		uniqueOutputs, err := deduplicateAppliedOutputs(appliedoutputs)
-		if err != nil {
-			return err
-		}
-		_, err = buf.WriteString(appliedOutputsToString(uniqueOutputs))
-		if err != nil {
-			return err
-		}
-		buf.WriteString(strValue)
-		if len(uniqueOutputs) > 0 {
-			_, err = buf.WriteString("})")
-			if err != nil {
-				return err
-			}
-		}
-		resolvedValue = stringTemplateValue{value: buf.String(), raw: childVal.Interface()}
->>>>>>> e87314d7
+			}
+			resolvedValue := stringTemplateValue{value: buf.String(), raw: childVal.Interface()}
 
 			if err != nil {
 				errs.Append(err)
@@ -300,9 +243,9 @@
 				inputArgs[fieldName] = resolvedValue
 			}
 		}(fieldName)
-		if err != nil {
-			return err
-		}
+	}
+	if err := errs.ErrOrNil(); err != nil {
+		return err
 	}
 
 	if tmpl.OutputType != "void" {
