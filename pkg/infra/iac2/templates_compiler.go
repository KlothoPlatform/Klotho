--- conflicted
+++ resolved
@@ -450,7 +450,6 @@
 		default:
 			return "", errors.Errorf("unsupported resource type %T for '%s'", v.Resource, v.Property)
 		}
-<<<<<<< HEAD
 	case resources.CLUSTER_OIDC_ARN_IAC_VALUE:
 		varName := "cluster_oidc_url"
 		*appliedOutputs = append(*appliedOutputs, AppliedOutput{
@@ -471,7 +470,6 @@
 			varName:     varName,
 		})
 		return fmt.Sprintf("[`${%s}:sub`]", varName), nil
-=======
 	case resources.ALL_RESOURCES_ARN_IAC_VALUE:
 		method, ok := v.Resource.(*resources.ApiMethod)
 		if !ok {
@@ -485,7 +483,6 @@
 		region := resources.NewRegion()
 		return fmt.Sprintf("pulumi.interpolate`arn:aws:execute-api:${%s.name}:${%s.accountId}:${%s.id}/*/%s${%s.path}`", tc.getVarName(region),
 			tc.getVarName(accountId), tc.getVarName(method.RestApi), verb, tc.getVarName(method.Resource)), nil
->>>>>>> 4904578d
 	}
 
 	return "", errors.Errorf("unsupported IaC Value Property, %s", v.Property)
