package iac2

import (
	"context"
	_ "embed"
<<<<<<< HEAD
=======
	"io"
	"regexp"
	"strings"
	"text/template"
>>>>>>> c1125efc

	"github.com/klothoplatform/klotho/pkg/core"
	"github.com/klothoplatform/klotho/pkg/query"
	"github.com/pkg/errors"
	sitter "github.com/smacker/go-tree-sitter"
	"github.com/smacker/go-tree-sitter/typescript/typescript"
)

type (
	ResourceCreationSignature struct {
		inputTypes map[string]string
		outputType string
	}

	ResourceCreationTemplate struct {
		ResourceCreationSignature
		name               string
		imports            map[string]struct{}
		expressionTemplate string
	}
)

var (
	tsLanguage = core.SourceLanguage{
		ID:     core.LanguageId("ts"),
		Sitter: typescript.GetLanguage(),
	}

	parameterizeArgsRegex = regexp.MustCompile(`args(\.\w+)`)
	curlyEscapes          = regexp.MustCompile(`({+)(args\.)`)

	//go:embed find_args.scm
	findArgsQuery string

	//go:embed find_create_func.scm
	findCreateFuncQuery string

	//go:embed find_imports.scm
	findImportsQuery string
)

func ParseResourceCreationTemplate(name string, contents []byte) ResourceCreationTemplate {
	node := parseFile(contents)

	result := ResourceCreationTemplate{name: name}

	// inputs
	result.inputTypes = make(map[string]string)
	nextInput := doQuery(node, findArgsQuery)
	for {
		match, found := nextInput()
		if !found {
			break
		}
		inputName, inputType := match["property_name"].Content(), match["property_type"].Content()
		result.inputTypes[inputName] = inputType
	}

	// return type and expression
	createFunc := doQuery(node, findCreateFuncQuery)
	create, found := createFunc()
	if !found {
		// unexpected, since all inputs are from resources in the klotho binary
		panic("couldn't find valid create() function")
	}
	result.outputType = create["return_type"].Content()
	result.expressionTemplate = parameterizeArgs(create["return_body"].Content())

	// imports
	result.imports = make(map[string]struct{})
	importsQuery := doQuery(node, findImportsQuery)
	for {
		match, found := importsQuery()
		if !found {
			break
		}
		importLine := match["import"].Content()
		// Trim any trailing semicolons. This helps normalize imports, so that we don't include them twice if one file
		// includes the semicolon and the other doesn't.
		importLine = strings.TrimRight(importLine, ";")
		result.imports[importLine] = struct{}{}
	}

	return result
}

// doQuery is a thin wrapper around `query.Exec` to use typescript as the Language.
func doQuery(c *sitter.Node, q string) query.NextMatchFunc {
	return query.Exec(tsLanguage, c, q)
}

// parameterizeArgs turns "args.foo" into {{.Foo}}. It's very simplistic and just works off regex
func parameterizeArgs(contents string) string {
	// If the source has "{args.Foo}", then just turning "args.Foo" -> "{{.Foo}}" would result in "{{{.Foo}}}", which is
	// invalid go-template. So, we first turn "{args." into "{{`{`}}args.", which will eventually result in
	// "{{`{`}}{{.Foo}}" — which, while ugly, will result in the correct template execution.
	contents = curlyEscapes.ReplaceAllString(contents, "{{`$1`}}$2")
	contents = parameterizeArgsRegex.ReplaceAllString(contents, `{{$1}}`)
	return contents
}

func parseFile(contents []byte) *sitter.Node {
	parser := sitter.NewParser()
	parser.SetLanguage(tsLanguage.Sitter)
	tree, err := parser.ParseCtx(context.TODO(), nil, contents)
	if err != nil {
		panic(err) // unexpected, since all inputs are from resources in the klotho binary
	}
	return tree.RootNode()
}

func (t ResourceCreationTemplate) RenderCreate(out io.Writer, inputs map[string]string) error {
	tmpl, err := template.New("template").Parse(t.expressionTemplate)
	if err != nil {
		return errors.Wrapf(err, `while writing template for %s`, t.name)
	}
	return tmpl.Execute(out, inputs)
}<|MERGE_RESOLUTION|>--- conflicted
+++ resolved
@@ -3,13 +3,10 @@
 import (
 	"context"
 	_ "embed"
-<<<<<<< HEAD
-=======
 	"io"
 	"regexp"
 	"strings"
 	"text/template"
->>>>>>> c1125efc
 
 	"github.com/klothoplatform/klotho/pkg/core"
 	"github.com/klothoplatform/klotho/pkg/query"
