--- conflicted
+++ resolved
@@ -37,7 +37,6 @@
 }
 
 func (cg *ResourceGraph) ListDependencies() []graph.Edge[Resource] {
-<<<<<<< HEAD
 	return cg.underlying.GetAllEdges()
 }
 
@@ -59,11 +58,8 @@
 
 func (cg *ResourceGraph) GetUpstreamResources(source Resource) []Resource {
 	return cg.underlying.IncomingVertices(source)
-=======
-	return cg.Underlying.GetAllEdges()
 }
 
 func (cg *ResourceGraph) TopologicalSort() ([]string, error) {
 	return cg.Underlying.VertexIdsInTopologicalOrder()
->>>>>>> e222bc96
 }