--- conflicted
+++ resolved
@@ -83,14 +83,8 @@
 			name: "bucket test",
 			results: []core.CloudResource{
 				&core.Persist{
-<<<<<<< HEAD
 					Name: "bucket",
 					Kind: core.PersistFileKind,
-=======
-					Name:        "bucket",
-					Kind:        core.PersistFileKind,
-					GenerateNew: true,
->>>>>>> 033201f1
 				},
 			},
 			cfg: config.Application{
@@ -108,14 +102,8 @@
 			name: "not new bucket test",
 			results: []core.CloudResource{
 				&core.Persist{
-<<<<<<< HEAD
 					Name: "bucket",
 					Kind: core.PersistFileKind,
-=======
-					Name:        "bucket",
-					Kind:        core.PersistFileKind,
-					GenerateNew: false,
->>>>>>> 033201f1
 				},
 			},
 			cfg: config.Application{
@@ -139,10 +127,8 @@
 			for _, dep := range tt.dependencies {
 				deps.Add(dep.Source, dep.Target)
 			}
-<<<<<<< HEAD
-=======
+
 			tt.cfg.EnsureMapsExist()
->>>>>>> 033201f1
 			aws := AWS{
 				Config: &tt.cfg,
 			}
