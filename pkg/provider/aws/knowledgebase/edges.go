--- conflicted
+++ resolved
@@ -10,11 +10,7 @@
 
 func GetAwsKnowledgeBase() (knowledgebase.EdgeKB, error) {
 	var err error
-<<<<<<< HEAD
-	kbsToUse := []knowledgebase.EdgeKB{AwsExtraEdgesKB, IamKB, NetworkingKB, RdsKB, LambdaKB, ApiGatewayKB, EksKB, ElasticacheKB, S3KB}
-=======
-	kbsToUse := []knowledgebase.EdgeKB{AwsExtraEdgesKB, IamKB, NetworkingKB, RdsKB, LambdaKB, ApiGatewayKB, EksKB, ElasticacheKB, LbKB}
->>>>>>> 68a7f44f
+	kbsToUse := []knowledgebase.EdgeKB{AwsExtraEdgesKB, IamKB, NetworkingKB, RdsKB, LambdaKB, ApiGatewayKB, EksKB, ElasticacheKB, LbKB, S3KB}
 	awsKB := make(knowledgebase.EdgeKB)
 	for _, kb := range kbsToUse {
 		for edge, detail := range kb {
