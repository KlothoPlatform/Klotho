--- conflicted
+++ resolved
@@ -62,7 +62,6 @@
 			return nil
 		},
 	},
-<<<<<<< HEAD
 	knowledgebase.EdgeBuilder[*resources.EksCluster, *resources.IamRole]{
 		Configure: func(cluster *resources.EksCluster, role *resources.IamRole, dag *core.ResourceGraph, data knowledgebase.EdgeData) error {
 			role.AssumeRolePolicyDoc = resources.EKS_ASSUME_ROLE_POLICY
@@ -128,7 +127,9 @@
 				return fmt.Errorf("iam role %s must only have one construct ref, but has %d, %s", role.Name, len(role.ConstructsRef), role.ConstructsRef)
 			}
 			role.AssumeRolePolicyDoc = resources.GetServiceAccountAssumeRolePolicy(role.ConstructsRef[0].ID, oidc)
-=======
+      return nil
+		},
+	},
 	knowledgebase.EdgeBuilder[*resources.IamRole, *resources.S3Bucket]{
 		Configure: func(role *resources.IamRole, bucket *resources.S3Bucket, dag *core.ResourceGraph, data knowledgebase.EdgeData) error {
 			role.InlinePolicies = append(role.InlinePolicies, resources.NewIamInlinePolicy(
@@ -140,7 +141,6 @@
 						{Resource: bucket, Property: resources.ARN_IAC_VALUE},
 						{Resource: bucket, Property: resources.ALL_BUCKET_DIRECTORY_IAC_VALUE},
 					})))
->>>>>>> 8309b68d
 			return nil
 		},
 	},
