--- conflicted
+++ resolved
@@ -137,7 +137,6 @@
 	return vpc.GetVpcSubnets(dag)
 }
 
-<<<<<<< HEAD
 func (vpc *Vpc) GetPrivateSubnets(dag *core.ResourceGraph) []*Subnet {
 	subnets := []*Subnet{}
 	downstreamDeps := dag.GetUpstreamResources(vpc)
@@ -162,8 +161,6 @@
 	return securityGroups
 }
 
-=======
->>>>>>> 9132c2b1
 func CreatePrivateSubnet(appName string, subnetName string, az core.IaCValue, vpc *Vpc, cidrBlock string, dag *core.ResourceGraph) *Subnet {
 
 	subnet := NewSubnet(subnetName, vpc, cidrBlock, PrivateSubnet, az)
