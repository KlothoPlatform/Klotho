package resources

import (
	"fmt"
<<<<<<< HEAD
	"strings"

	"github.com/klothoplatform/klotho/pkg/config"
=======
>>>>>>> e87314d7
	"github.com/klothoplatform/klotho/pkg/core"
	"github.com/klothoplatform/klotho/pkg/infra/kubernetes"
	"github.com/klothoplatform/klotho/pkg/sanitization/aws"
)

const (
	EKS_CLUSTER_TYPE         = "eks_cluster"
	EKS_FARGATE_PROFILE_TYPE = "eks_fargate_profile"
	EKS_NODE_GROUP_TYPE      = "eks_node_group"
	DEFAULT_CLUSTER_NAME     = "eks-cluster"

	CLUSTER_OIDC_URL_IAC_VALUE = "cluster_oidc_url"
	CLUSTER_OIDC_ARN_IAC_VALUE = "cluster_oidc_arn"
)

var nodeGroupSanitizer = aws.EksNodeGroupSanitizer
var profileSanitizer = aws.EksFargateProfileSanitizer
var clusterSanitizer = aws.EksClusterSanitizer

var EKS_AMI_INSTANCE_PREFIX_MAP = map[string][]string{
	"AL2_x86_64": {
		"c1",
		"c3",
		"c4",
		"c5a",
		"c5d",
		"c5n",
		"c6i",
		"d2",
		"i2",
		"i3",
		"i3en",
		"i4i",
		"inf1",
		"m1",
		"m2",
		"m3",
		"m4",
		"m5",
		"m5a",
		"m5ad",
		"m5d",
		"m5zn",
		"m6i",
		"r3",
		"r4",
		"r5",
		"r5a",
		"r5ad",
		"r5d",
		"r5n",
		"r6i",
		"t1",
		"t2",
		"t3",
		"t3a",
		"z1d",
	},
	"AL2_x86_64_GPU": {"g2", "g3", "g4dn"},
	"AL2_ARM_64":     {"c6g", "c6gd", "c6gn", "m6g", "m6gd", "r6g", "r6gd", "t4g"},
}

type (
	//Todo: Add SecurityGroups when they are available
	EksCluster struct {
		Name          string
		ConstructsRef []core.AnnotationKey
		ClusterRole   *IamRole
		Subnets       []*Subnet
	}

	EksFargateProfile struct {
		Name             string
		ConstructsRef    []core.AnnotationKey
		Cluster          *EksCluster
		PodExecutionRole *IamRole
		Selectors        []*FargateProfileSelector
		Subnets          []*Subnet
	}

	FargateProfileSelector struct {
		Namespace string
		Labels    map[string]string
	}

	EksNodeGroup struct {
		Name           string
		ConstructsRef  []core.AnnotationKey
		Cluster        *EksCluster
		NodeRole       *IamRole
		AmiType        string
		Subnets        []*Subnet
		DesiredSize    int
		MinSize        int
		MaxSize        int
		MaxUnavailable int
		DiskSize       int
		InstanceTypes  []string
		Labels         map[string]string
	}
)

// CreateEksCluster will create a cluster in the subnets provided, with the attached additional security groups
//
// The method will also create a fargate profile in the default namespace and a single NodeGroup.
// The method will create all of the corresponding IAM Roles necessary and attach all the execution units references to the following objects
func CreateEksCluster(cfg *config.Application, clusterName string, subnets []*Subnet, securityGroups []*any, units []*core.ExecutionUnit, dag *core.ResourceGraph) {
	references := []core.AnnotationKey{}
	for _, u := range units {
		references = append(references, u.Provenance())
	}

	appName := cfg.AppName

	clusterRole := createClusterAdminRole(appName, clusterName+"-k8sAdmin", references)
	dag.AddResource(clusterRole)

	cluster := NewEksCluster(appName, clusterName, subnets, securityGroups, clusterRole)
	cluster.ConstructsRef = references
	dag.AddDependenciesReflect(cluster)

	createNodeGroups(cfg, dag, units, clusterName, cluster, subnets)

	fargateRole := createPodExecutionRole(appName, clusterName+"-FargateExecutionRole", references)
	dag.AddDependenciesReflect(fargateRole)

	profile := NewEksFargateProfile(cluster, subnets, fargateRole, references)
	profile.Selectors = append(profile.Selectors, &FargateProfileSelector{Namespace: "default", Labels: map[string]string{"klotho-fargate-enabled": "true"}})
	dag.AddDependenciesReflect(profile)
}

func createNodeGroups(cfg *config.Application, dag *core.ResourceGraph, units []*core.ExecutionUnit, clusterName string, cluster *EksCluster, subnets []*Subnet) []*EksNodeGroup {
	type groupKey struct {
		InstanceType string
		NetworkType  string
	}

	type groupSpec struct {
		DiskSizeGiB int
		refs        []core.AnnotationKey
	}

	groupSpecs := make(map[groupKey]*groupSpec)

	for _, unit := range units {
		unitCfg := cfg.GetExecutionUnit(unit.ID)
		params := unitCfg.GetExecutionUnitParamsAsKubernetes()
		key := groupKey{InstanceType: params.InstanceType, NetworkType: unitCfg.NetworkPlacement}
		spec := groupSpecs[key]
		if spec == nil {
			spec = &groupSpec{
				DiskSizeGiB: 20,
			}
			groupSpecs[key] = spec
		}
		spec.refs = append(spec.refs, unit.AnnotationKey)
		if params.DiskSizeGiB > spec.DiskSizeGiB {
			spec.DiskSizeGiB = params.DiskSizeGiB
		}
	}

	var groups []*EksNodeGroup

	hasInstanceType := false
	for gk := range groupSpecs {
		if gk.InstanceType != "" {
			hasInstanceType = true
			break
		}
	}
	if !hasInstanceType {
		for gk, spec := range groupSpecs {
			if gk.InstanceType == "" {
				groupSpecs[groupKey{InstanceType: "t3.medium", NetworkType: gk.NetworkType}] = spec
			}
		}
	}

	for groupKey, spec := range groupSpecs {
		if groupKey.InstanceType == "" {
			continue
		}
		nodeGroup := &EksNodeGroup{
			Name:          NodeGroupName(groupKey.NetworkType, groupKey.InstanceType),
			ConstructsRef: spec.refs,
			Cluster:       cluster,
			DiskSize:      spec.DiskSizeGiB,
			AmiType:       amiFromInstanceType(groupKey.InstanceType),
			InstanceTypes: []string{groupKey.InstanceType},
			Labels: map[string]string{
				"network_placement": groupKey.NetworkType,
			},
			// TODO make these configurable
			DesiredSize:    2,
			MaxSize:        2,
			MinSize:        1,
			MaxUnavailable: 1,
		}
		nodeGroup.NodeRole = createNodeRole(cfg.AppName, fmt.Sprintf("%s.%s", clusterName, nodeGroup.Name), spec.refs)
		dag.AddDependenciesReflect(nodeGroup.NodeRole)

		for _, sn := range subnets {
			if sn.Type == groupKey.NetworkType {
				nodeGroup.Subnets = append(nodeGroup.Subnets, sn)
			}
		}

		dag.AddDependenciesReflect(nodeGroup)

		groups = append(groups, nodeGroup)
	}

<<<<<<< HEAD
	return groups
}

func NodeGroupNameFromConfig(cfg config.ExecutionUnit) string {
	params := cfg.GetExecutionUnitParamsAsKubernetes()
	return NodeGroupName(cfg.NetworkPlacement, params.InstanceType)
}

func NodeGroupName(networkPlacement string, instanceType string) string {
	return nodeGroupSanitizer.Apply(fmt.Sprintf("%s_%s", networkPlacement, instanceType))
=======
	for _, addOn := range createAddOns(clusterName, references) {
		dag.AddResource(addOn)
		dag.AddDependency(addOn, nodeGroup)
	}
}

func createAddOns(clusterName string, provenance []core.AnnotationKey) []*kubernetes.HelmChart {
	return []*kubernetes.HelmChart{
		&kubernetes.HelmChart{
			Name:          clusterName + `-metrics-server`,
			Chart:         "metrics-server",
			ConstructRefs: provenance,
			Repo:          `https://kubernetes-sigs.github.io/metrics-server/`,
		},
		&kubernetes.HelmChart{
			Name:             clusterName + `-cert-manager`,
			Chart:            `cert-manager`,
			ConstructRefs:    provenance,
			ClustersProvider: nil,
			Repo:             `https://charts.jetstack.io`,
			Version:          `v1.10.0`,
			Values: map[string]any{
				`installCRDs`: true,
				`webhook`: map[string]any{
					`timeoutSeconds`: 30,
				},
			},
		},
	}
>>>>>>> e87314d7
}

// GetEksCluster will return the resource with the name corresponding to the appName and ClusterId
//
// If the dag does not contain the resource or the resource is not an EksCluster, it will return nil
func GetEksCluster(appName string, clusterId string, dag *core.ResourceGraph) *EksCluster {
	if clusterId == "" {
		clusterId = DEFAULT_CLUSTER_NAME
	}
	cluster := NewEksCluster(appName, clusterId, nil, nil, nil)
	resource := dag.GetResource(cluster.Id())
	if existingCluster, ok := resource.(*EksCluster); ok {
		return existingCluster
	}
	return nil
}

func createClusterAdminRole(appName string, roleName string, refs []core.AnnotationKey) *IamRole {
	clusterRole := NewIamRole(appName, roleName, refs, EKS_ASSUME_ROLE_POLICY)
	clusterRole.AddAwsManagedPolicies([]string{"arn:aws:iam::aws:policy/AmazonEKSClusterPolicy"})
	return clusterRole
}

func createPodExecutionRole(appName string, roleName string, refs []core.AnnotationKey) *IamRole {
	fargateRole := NewIamRole(appName, roleName, refs, EKS_FARGATE_ASSUME_ROLE_POLICY)
	fargateRole.InlinePolicy = &PolicyDocument{Version: VERSION, Statement: []StatementEntry{
		{
			Effect: "Allow",
			Action: []string{
				"logs:CreateLogStream",
				"logs:CreateLogGroup",
				"logs:DescribeLogStreams",
				"logs:PutLogEvents",
			},
			Resource: []core.IaCValue{{Property: "*"}},
		},
	}}
	return fargateRole
}

func createNodeRole(appName string, roleName string, refs []core.AnnotationKey) *IamRole {
	nodeRole := NewIamRole(appName, roleName, refs, EC2_ASSUMER_ROLE_POLICY)
	nodeRole.AddAwsManagedPolicies([]string{
		"arn:aws:iam::aws:policy/AmazonEKSWorkerNodePolicy",
		"arn:aws:iam::aws:policy/AmazonEC2ContainerRegistryReadOnly",
		"arn:aws:iam::aws:policy/AmazonEKS_CNI_Policy", "arn:aws:iam::aws:policy/AWSCloudMapFullAccess",
		"arn:aws:iam::aws:policy/CloudWatchAgentServerPolicy",
	})
	return nodeRole
}

func NewEksCluster(appName string, clusterName string, subnets []*Subnet, securityGroups []*any, role *IamRole) *EksCluster {
	return &EksCluster{
		Name:    clusterSanitizer.Apply(fmt.Sprintf("%s-%s", appName, clusterName)),
		Subnets: subnets,
		// SecurityGroups: securityGroups,
		ClusterRole: role,
	}
}

// Provider returns name of the provider the resource is correlated to
func (cluster *EksCluster) Provider() string {
	return AWS_PROVIDER
}

// KlothoResource returns AnnotationKey of the klotho resource the cloud resource is correlated to
func (cluster *EksCluster) KlothoConstructRef() []core.AnnotationKey {
	return cluster.ConstructsRef
}

// ID returns the id of the cloud resource
func (cluster *EksCluster) Id() string {
	return fmt.Sprintf("%s:%s:%s", cluster.Provider(), EKS_CLUSTER_TYPE, cluster.Name)
}

func NewEksFargateProfile(cluster *EksCluster, subnets []*Subnet, nodeRole *IamRole, ref []core.AnnotationKey) *EksFargateProfile {
	return &EksFargateProfile{
		Name:             profileSanitizer.Apply(cluster.Name),
		ConstructsRef:    ref,
		Subnets:          subnets,
		Cluster:          cluster,
		PodExecutionRole: nodeRole,
	}
}

// Provider returns name of the provider the resource is correlated to
func (profile *EksFargateProfile) Provider() string {
	return AWS_PROVIDER
}

// KlothoResource returns AnnotationKey of the klotho resource the cloud resource is correlated to
func (profile *EksFargateProfile) KlothoConstructRef() []core.AnnotationKey {
	return profile.ConstructsRef
}

// ID returns the id of the cloud resource
func (profile *EksFargateProfile) Id() string {
	return fmt.Sprintf("%s:%s:%s", profile.Provider(), EKS_FARGATE_PROFILE_TYPE, profile.Name)
}

// Provider returns name of the provider the resource is correlated to
func (group *EksNodeGroup) Provider() string {
	return AWS_PROVIDER
}

// KlothoResource returns AnnotationKey of the klotho resource the cloud resource is correlated to
func (group *EksNodeGroup) KlothoConstructRef() []core.AnnotationKey {
	return group.ConstructsRef
}

// ID returns the id of the cloud resource
func (group *EksNodeGroup) Id() string {
	return fmt.Sprintf("%s:%s:%s", group.Provider(), EKS_NODE_GROUP_TYPE, group.Name)
}

func amiFromInstanceType(instanceType string) string {
	prefix := strings.Split(instanceType, ".")[0]
	for key, value := range EKS_AMI_INSTANCE_PREFIX_MAP {
		for _, toMatch := range value {
			if toMatch == prefix {
				return key
			}
		}
	}
	return ""
}<|MERGE_RESOLUTION|>--- conflicted
+++ resolved
@@ -2,12 +2,9 @@
 
 import (
 	"fmt"
-<<<<<<< HEAD
 	"strings"
 
 	"github.com/klothoplatform/klotho/pkg/config"
-=======
->>>>>>> e87314d7
 	"github.com/klothoplatform/klotho/pkg/core"
 	"github.com/klothoplatform/klotho/pkg/infra/kubernetes"
 	"github.com/klothoplatform/klotho/pkg/sanitization/aws"
@@ -129,7 +126,7 @@
 	cluster.ConstructsRef = references
 	dag.AddDependenciesReflect(cluster)
 
-	createNodeGroups(cfg, dag, units, clusterName, cluster, subnets)
+	nodeGroups := createNodeGroups(cfg, dag, units, clusterName, cluster, subnets)
 
 	fargateRole := createPodExecutionRole(appName, clusterName+"-FargateExecutionRole", references)
 	dag.AddDependenciesReflect(fargateRole)
@@ -137,6 +134,13 @@
 	profile := NewEksFargateProfile(cluster, subnets, fargateRole, references)
 	profile.Selectors = append(profile.Selectors, &FargateProfileSelector{Namespace: "default", Labels: map[string]string{"klotho-fargate-enabled": "true"}})
 	dag.AddDependenciesReflect(profile)
+
+	for _, addOn := range createAddOns(clusterName, references) {
+		dag.AddResource(addOn)
+		for _, nodeGroup := range nodeGroups {
+			dag.AddDependency(addOn, nodeGroup)
+		}
+	}
 }
 
 func createNodeGroups(cfg *config.Application, dag *core.ResourceGraph, units []*core.ExecutionUnit, clusterName string, cluster *EksCluster, subnets []*Subnet) []*EksNodeGroup {
@@ -220,7 +224,6 @@
 		groups = append(groups, nodeGroup)
 	}
 
-<<<<<<< HEAD
 	return groups
 }
 
@@ -231,22 +234,17 @@
 
 func NodeGroupName(networkPlacement string, instanceType string) string {
 	return nodeGroupSanitizer.Apply(fmt.Sprintf("%s_%s", networkPlacement, instanceType))
-=======
-	for _, addOn := range createAddOns(clusterName, references) {
-		dag.AddResource(addOn)
-		dag.AddDependency(addOn, nodeGroup)
-	}
 }
 
 func createAddOns(clusterName string, provenance []core.AnnotationKey) []*kubernetes.HelmChart {
 	return []*kubernetes.HelmChart{
-		&kubernetes.HelmChart{
+		{
 			Name:          clusterName + `-metrics-server`,
 			Chart:         "metrics-server",
 			ConstructRefs: provenance,
 			Repo:          `https://kubernetes-sigs.github.io/metrics-server/`,
 		},
-		&kubernetes.HelmChart{
+		{
 			Name:             clusterName + `-cert-manager`,
 			Chart:            `cert-manager`,
 			ConstructRefs:    provenance,
@@ -261,7 +259,6 @@
 			},
 		},
 	}
->>>>>>> e87314d7
 }
 
 // GetEksCluster will return the resource with the name corresponding to the appName and ClusterId
