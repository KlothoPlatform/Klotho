--- conflicted
+++ resolved
@@ -33,13 +33,13 @@
 			if err != nil {
 				return
 			}
-<<<<<<< HEAD
 		case *core.Secrets:
 			err = a.GenerateSecretsResources(construct, result, dag)
-=======
+			if err != nil {
+				return
+			}
 		case *core.Kv:
 			err = a.GenerateKvResources(construct, result, dag)
->>>>>>> a9a00e0a
 			if err != nil {
 				return
 			}
