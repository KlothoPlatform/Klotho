--- conflicted
+++ resolved
@@ -36,15 +36,7 @@
 		return nil
 	case 1:
 		_, bucket := collectionutil.GetOneEntry(createdBuckets)
-<<<<<<< HEAD
-		err := a.MapResourceToConstruct(bucket, unit)
-		if err != nil {
-			return err
-		}
-=======
 		a.MapResourceDirectlyToConstruct(bucket, unit)
-	}
->>>>>>> 1ba4f255
 
 		cfg := a.Config.GetStaticUnit(unit.ID)
 		if cfg.ContentDeliveryNetwork.Id != "" {
