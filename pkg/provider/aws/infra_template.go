package aws

import (
	"github.com/klothoplatform/klotho/pkg/annotation"
	"github.com/klothoplatform/klotho/pkg/core"
	"github.com/klothoplatform/klotho/pkg/infra/kubernetes"
	"github.com/klothoplatform/klotho/pkg/multierr"
	"github.com/klothoplatform/klotho/pkg/provider"
	"github.com/klothoplatform/klotho/pkg/provider/aws/resources"
	"github.com/pkg/errors"
)

func (a *AWS) Transform(result *core.CompilationResult, deps *core.Dependencies) error {
	var errs multierr.Error
	data := NewTemplateData(a.Config)

	a.Config.UpdateForResources(result.Resources())

	data.Results = result

	a.GenerateCloudfrontDistributions(data, result)

	helmCharts := result.GetResourcesOfType(kubernetes.HelmChartKind)

	for _, res := range result.Resources() {
		key := res.Key()
		switch res := res.(type) {
		case *core.ExecutionUnit:
			cfg := a.Config.GetExecutionUnit(key.Name)
			unit := provider.ExecUnit{
				Name:                 res.Name,
				Type:                 cfg.Type,
				EnvironmentVariables: res.EnvironmentVariables,
				NetworkPlacement:     cfg.NetworkPlacement,
				DockerfilePath:       res.DockerfilePath,
			}

			buildImage := true
			if cfg.HelmChartOptions != nil {
				if cfg.HelmChartOptions.Install && cfg.Type != "eks" {
					errs.Append(errors.Errorf("Execution unit %s cannot be of type '%s' and helm_chart_options.install = true", unit.Name, unit.Type))
				}
				foundImageTransformation := false
				for _, c := range helmCharts {
					chart := c.(*kubernetes.KlothoHelmChart)
					for _, t := range chart.Values {
						if t.Type == string(kubernetes.ImageTransformation) && t.Key == kubernetes.GenerateImagePlaceholder(res.Name) {
							foundImageTransformation = true
							break
						}
					}
				}
				buildImage = foundImageTransformation
				unit.HelmOptions = *cfg.HelmChartOptions
			}

			if cfg.Type == "ecs" || cfg.Type == "eks" {
				data.UseVPC = true
			}

			unit.Params = cfg.InfraParams

			for _, f := range res.Files() {

				ast, ok := f.(*core.SourceFile)
				if !ok {
					continue
				}

				caps := ast.Annotations()
				for _, annot := range caps {
					cap := annot.Capability
					if cap.Name == annotation.ExecutionUnitCapability {
						if cfg.Type == "lambda" {
							unit.KeepWarm, _ = cap.Directives.Bool("keep_warm")
						}
					}
				}
			}
			if buildImage {
				data.ExecUnits = append(data.ExecUnits, unit)
			}

		case *kubernetes.KlothoHelmChart:
			data.HelmCharts = append(data.HelmCharts, provider.HelmChart{
				Directory: res.Directory,
				Values:    res.Values,
				Name:      res.Name,
			})

		case *core.StaticUnit:
			cfg := a.Config.GetStaticUnit(key.Name)
			unit := provider.StaticUnit{
				Name:                   res.Name,
				Type:                   cfg.Type,
				IndexDocument:          res.IndexDocument,
				ContentDeliveryNetwork: cfg.ContentDeliveryNetwork,
			}
			data.StaticUnits = append(data.StaticUnits, unit)

		case *core.Gateway:
			cfg := a.Config.GetExposed(key.Name)
			gw := provider.Gateway{
				Name:    res.Name,
				ApiType: cfg.ApiType,
			}
			for _, route := range res.Routes {
				gw.Routes = append(gw.Routes, provider.Route{
					ExecUnitName: route.ExecUnitName,
					Path:         route.Path,
					Verb:         string(route.Verb),
				})
			}
			if cfg.Type == string(Alb) {
				data.ALBs = append(data.ALBs, gw)
			} else if cfg.Type == string(ApiGateway) {
				data.APIGateways = append(data.APIGateways, gw)
			}

		case *core.Persist:
			cfg := a.Config.GetPersisted(key.Name, res.Kind)

			if res.Kind == core.PersistKVKind {
				data.HasKV = true
			}
			if res.Kind == core.PersistORMKind {
				data.ORMs = append(data.ORMs, provider.ORM{
					Name:   res.Name,
					Type:   cfg.Type,
					Params: cfg.InfraParams,
				})
				if cfg.Type == "rds_postgres" {
					data.UseVPC = true
				}
			}
			if res.Kind == core.PersistRedisClusterKind || res.Kind == core.PersistRedisNodeKind {
				data.Redis = append(data.Redis, provider.Redis{
					Name:   res.Name,
					Type:   cfg.Type,
					Params: cfg.InfraParams,
				})
				data.UseVPC = true
			}
<<<<<<< HEAD
			if res.Kind == core.PersistFileKind {
				data.Buckets = append(data.Buckets, provider.FS{
					Name: res.Name,
				})
			}

		case *core.InternalResource:
			if res.Name == core.KlothoPayloadName {
=======
			if res.Kind == core.PersistFileKind && res.GenerateNew {
>>>>>>> 033201f1
				data.Buckets = append(data.Buckets, provider.FS{
					Name: res.Name,
				})
			}

		case *core.PubSub:
			for name, event := range res.Events {
				cfg := a.Config.GetPubSub(key.Name)
				ps := provider.PubSub{
					Params:      cfg.InfraParams,
					Publishers:  event.Publishers,
					Subscribers: event.Subscribers,
					Path:        res.Path,
					Name:        res.Name,
					EventName:   name,
				}
				data.PubSubs = append(data.PubSubs, ps)
			}

		case *core.Config:
			cfg := a.Config.GetConfig(res.Name)
			if res.Secret {
				data.SecretManagerSecrets = append(data.SecretManagerSecrets, provider.Config{
					Name:   res.Name,
					Params: cfg.InfraParams,
				})
			}

		case *core.Secrets:
			if res.Kind == core.PersistSecretKind {
				for _, secret := range res.Secrets {
					data.SecretManagerSecrets = append(data.SecretManagerSecrets, provider.Config{
						Name:     secret,
						FilePath: secret,
					})
				}
			}
		case *core.Topology:
			data.Topology = res.GetTopologyData()
			// Make sure that these serialize to JSON as `[]` instead of `null`
			if data.Topology.EdgeData == nil {
				data.Topology.EdgeData = []core.TopologyEdgeData{}
			}
			if data.Topology.IconData == nil {
				data.Topology.IconData = []core.TopologyIconData{}
			}
		}
	}

	result.Add(data)
	return errs.ErrOrNil()
}

func (a *AWS) GenerateCloudfrontDistributions(data *TemplateData, result *core.CompilationResult) {
	cloudfrontMap := make(map[string][]core.CloudResource)
	for _, res := range result.Resources() {
		key := res.Key()
		switch res.(type) {
		case *core.Gateway:
			cfg := a.Config.GetExposed(key.Name)
			cfId := cfg.ContentDeliveryNetwork.Id
			if cfId != "" {
				cf, ok := cloudfrontMap[cfId]
				if ok {
					cloudfrontMap[cfId] = append(cf, res)
				} else {
					cloudfrontMap[cfId] = []core.CloudResource{res}
				}
			}
		case *core.StaticUnit:
			cfg := a.Config.GetStaticUnit(key.Name)
			cfId := cfg.ContentDeliveryNetwork.Id
			if cfId != "" {
				cf, ok := cloudfrontMap[cfId]
				if ok {
					cloudfrontMap[cfId] = append(cf, res)
				} else {
					cloudfrontMap[cfId] = []core.CloudResource{res}
				}
			}
		}
	}

	for name, keys := range cloudfrontMap {
		cf := resources.CreateCloudfrontDistribution(keys)
		cf.Id = a.Config.AppName + "-" + name
		data.CloudfrontDistributions = append(data.CloudfrontDistributions, cf)
	}
}<|MERGE_RESOLUTION|>--- conflicted
+++ resolved
@@ -141,7 +141,6 @@
 				})
 				data.UseVPC = true
 			}
-<<<<<<< HEAD
 			if res.Kind == core.PersistFileKind {
 				data.Buckets = append(data.Buckets, provider.FS{
 					Name: res.Name,
@@ -150,9 +149,7 @@
 
 		case *core.InternalResource:
 			if res.Name == core.KlothoPayloadName {
-=======
-			if res.Kind == core.PersistFileKind && res.GenerateNew {
->>>>>>> 033201f1
+
 				data.Buckets = append(data.Buckets, provider.FS{
 					Name: res.Name,
 				})
