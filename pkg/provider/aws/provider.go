package aws

import (
	"sort"

	"github.com/klothoplatform/klotho/pkg/config"
	"github.com/klothoplatform/klotho/pkg/core"
	knowledgebase "github.com/klothoplatform/klotho/pkg/knowledge_base"
)

type AWS struct {
	Config                 *config.Application
<<<<<<< HEAD
	constructIdToResources map[string][]core.Resource
=======
	constructIdToResources map[core.ResourceId][]core.Resource
	PolicyGenerator        *resources.PolicyGenerator
>>>>>>> ed590cb0
	KnowledgeBase          knowledgebase.EdgeKB
}

// MapResourceDirectlyToConstruct tells this AWS instance that the given resource was generated directly because of
// the given construct. Directly is key, or else this could add dependencies to the provider graph that shouldn't be
// there, and in particular could add cycles to what should be a DAG.
//
// Essentially, think about why you're creating a resource in the smallest granularity you can. If it's because a
// construct told you to, then you should use this method. If it's because you need it for another resource, then don't
// use this method — even if that other resource is directly tied to a construct. (In that case, you would use this
// method for that other resource.)
//
// Visually:
//
//	Construct{A}
//	  │
//	  ├─ Resource{B}  // do call MapResourceDirectlyToConstruct for this
//	  │
//	  └─ Resource{C}  // also call it for this
//	       │
//	       └─ Resource{D}  // do NOT call it for this
func (a *AWS) MapResourceDirectlyToConstruct(resource core.Resource, construct core.BaseConstruct) {
	if a.constructIdToResources == nil {
		a.constructIdToResources = make(map[core.ResourceId][]core.Resource)
	}
	newList := append(a.constructIdToResources[construct.Id()], resource)
	sort.Slice(newList, func(i, j int) bool {
		return newList[i].Id().String() < newList[j].Id().String()
	})
	a.constructIdToResources[construct.Id()] = newList
}

func (a *AWS) GetResourcesDirectlyTiedToConstruct(construct core.BaseConstruct) ([]core.Resource, bool) {
	resources, found := a.constructIdToResources[construct.Id()]
	return resources, found
}<|MERGE_RESOLUTION|>--- conflicted
+++ resolved
@@ -10,12 +10,7 @@
 
 type AWS struct {
 	Config                 *config.Application
-<<<<<<< HEAD
-	constructIdToResources map[string][]core.Resource
-=======
 	constructIdToResources map[core.ResourceId][]core.Resource
-	PolicyGenerator        *resources.PolicyGenerator
->>>>>>> ed590cb0
 	KnowledgeBase          knowledgebase.EdgeKB
 }
 
