--- conflicted
+++ resolved
@@ -1,258 +1,12 @@
 package main
 
 import (
-<<<<<<< HEAD
-	"fmt"
-	"os"
-	"regexp"
 
-	"github.com/klothoplatform/klotho/pkg/updater"
-
-=======
->>>>>>> 72c9c60d
 	"github.com/klothoplatform/klotho/pkg/cli"
 	"github.com/klothoplatform/klotho/pkg/updater"
 )
 
 func main() {
-<<<<<<< HEAD
-	flags := root.Flags()
-
-	flags.BoolVarP(&cfg.verbose, "verbose", "v", false, "Verbose flag")
-	flags.StringVarP(&cfg.config, "config", "c", "", "Config file")
-	flags.StringVarP(&cfg.outDir, "outDir", "o", defaultOutDir, "Output directory")
-	flags.BoolVar(&cfg.ast, "ast", false, "Print the AST to a companion file")
-	flags.BoolVar(&cfg.caps, "caps", false, "Print the capabilities to a companion file")
-	flags.StringVarP(&cfg.cfgFormat, "cfg-format", "F", "yaml", "The format for the compiled config file (if --config is not specified). Supports: yaml, toml, json")
-	flags.StringVar(&cfg.appName, "app", "", "Application name")
-	flags.StringVarP(&cfg.provider, "provider", "p", "", fmt.Sprintf("Provider to compile to. Supported: %v", "aws"))
-	flags.BoolVar(&cfg.strict, "strict", false, "Fail the compilation on warnings")
-	flags.BoolVar(&cfg.disableLogo, "disable-logo", false, "Disable printing the Klotho logo")
-	flags.BoolVar(&cfg.uploadSource, "upload-source", false, "Upload the compressed source folder for debugging")
-	flags.BoolVar(&cfg.internalDebug, "internalDebug", false, "Enable debugging for compiler")
-	flags.BoolVar(&cfg.version, "version", false, "Print the version")
-	flags.BoolVar(&cfg.update, "update", false, "update the cli to the latest version")
-	flags.StringVar(&cfg.login, "login", "", "Login to Klotho with email. For anonymous login, use 'local'")
-
-	err := root.Execute()
-	if err != nil {
-		if cfg.internalDebug {
-			zap.S().Errorf("%+v", err)
-		} else if !root.SilenceErrors {
-			zap.S().Errorf("%v", err)
-		}
-		os.Exit(1)
-	}
-	if hadWarnings.Load() && cfg.strict {
-		os.Exit(1)
-	}
-}
-
-func setupLogger(analyticsClient *analytics.Client) (*zap.Logger, error) {
-	var zapCfg zap.Config
-	if cfg.verbose {
-		zapCfg = zap.NewDevelopmentConfig()
-	} else {
-		zapCfg = zap.NewProductionConfig()
-	}
-	zapCfg.Encoding = "klotho-cli"
-	return zapCfg.Build(zap.WrapCore(func(core zapcore.Core) zapcore.Core {
-		trackingCore := analyticsClient.NewFieldListener(zapcore.WarnLevel)
-		return zapcore.NewTee(core, trackingCore)
-	}))
-}
-
-func readConfig(args []string) (appCfg config.Application, err error) {
-	if cfg.config != "" {
-		appCfg, err = config.ReadConfig(cfg.config)
-		if err != nil {
-			return
-		}
-	} else {
-		appCfg.Format = cfg.cfgFormat
-	}
-	// TODO debug logging for when config file is overwritten by CLI flags
-	if cfg.appName != "" {
-		appCfg.AppName = cfg.appName
-	}
-	if cfg.provider != "" {
-		appCfg.Provider = cfg.provider
-	}
-	if len(args) > 0 {
-		appCfg.Path = args[0]
-	}
-	if cfg.outDir != "" {
-		if appCfg.OutDir == "" || cfg.outDir != defaultOutDir {
-			appCfg.OutDir = cfg.outDir
-		}
-	}
-
-	return
-}
-
-func run(cmd *cobra.Command, args []string) (err error) {
-	// color.NoColor is set if we're not a terminal that
-	// supports color
-	if !color.NoColor && !cfg.disableLogo {
-		color.New(color.FgHiGreen).Println(cli.Logo)
-		fmt.Println()
-	}
-
-	// create config directory if necessary, must run
-	// before calling analytics for first time
-	if err := cli.CreateKlothoConfigPath(); err != nil {
-		zap.S().Warnf("failed to create .klotho directory: %v", err)
-	}
-
-	// Set up user if login is specified
-	if cfg.login != "" {
-		if err := analytics.CreateUser(cfg.login); err != nil {
-			return errors.Wrapf(err, "could not configure user '%s'", cfg.login)
-		}
-		return nil
-	}
-
-	// Set up analytics
-	analyticsClient, err := analytics.NewClient(map[string]interface{}{
-		"version": Version,
-		"strict":  cfg.strict,
-	})
-	if err != nil {
-		return errors.New(fmt.Sprintf("Issue retrieving user info: %s. \nYou may need to run: klotho --login <email>", err))
-	}
-
-	z, err := setupLogger(analyticsClient)
-	if err != nil {
-		return err
-	}
-	defer z.Sync() // nolint:errcheck
-	zap.ReplaceGlobals(z)
-
-	errHandler := cli.ErrorHandler{
-		InternalDebug: cfg.internalDebug,
-		Verbose:       cfg.verbose,
-	}
-
-	defer analyticsClient.PanicHandler(&err, errHandler)
-
-	if cfg.version {
-		zap.S().Infof("Version: %s-%s-%s", Version, updater.OS, updater.Arch)
-		return nil
-	}
-
-	// if update is specified do the update in place
-	if cfg.update {
-		if err := klothoUpdater.Update(Version); err != nil {
-			analyticsClient.Error("klotho failed to update")
-			return err
-		}
-		analyticsClient.Info("klotho was updated successfully")
-		return nil
-	}
-
-	// check daily for new updates and notify users if found
-	needsUpdate, err := klothoUpdater.CheckUpdate(Version)
-	if err != nil {
-		analyticsClient.Error(fmt.Sprintf("klotho failed to check for updates: %v", err))
-		zap.S().Warnf("failed to check for updates: %v", err)
-	}
-	if needsUpdate {
-		analyticsClient.Info("klotho update is available")
-		zap.L().Info("new update is available, please run klotho --update to get the latest version")
-	}
-
-	appCfg, err := readConfig(args)
-	if err != nil {
-		return errors.Wrapf(err, "could not read config '%s'", cfg.config)
-	}
-
-	if appCfg.Path == "" {
-		return errors.New("'path' required")
-	}
-
-	if appCfg.AppName == "" {
-		return errors.New("'app' required")
-	} else if len(appCfg.AppName) > 25 {
-		analyticsClient.Error("Klotho parameter check failed. 'app' must be less than 20 characters in length")
-		return fmt.Errorf("'app' must be less than 25 characters in length. 'app' was %s", cfg.appName)
-	}
-	match, err := regexp.MatchString(`^[\w-.:/]+$`, cfg.appName)
-	if err != nil {
-		return err
-	} else if !match {
-		analyticsClient.Error("Klotho parameter check failed. 'app' can only contain alphanumeric, -, _, ., :, and /.")
-		return fmt.Errorf("'app' can only contain alphanumeric, -, _, ., :, and /. 'app' was %s", cfg.appName)
-	}
-
-	if appCfg.Provider == "" {
-		return errors.New("'provider' required")
-	}
-
-	// Update analytics with app configs
-	analyticsClient.AppendProperties(map[string]interface{}{
-		"provider": appCfg.Provider,
-		"app":      appCfg.AppName,
-	})
-
-	analyticsClient.Info("klotho pre-compile")
-
-	input, err := input.ReadOSDir(appCfg, cfg.config)
-	if err != nil {
-		return errors.Wrapf(err, "could not read root path %s", appCfg.Path)
-	}
-
-	if cfg.ast {
-		if err = cli.OutputAST(input, appCfg.OutDir); err != nil {
-			return errors.Wrap(err, "could not output helpers")
-		}
-	}
-	if cfg.caps {
-		if err = cli.OutputCapabilities(input, appCfg.OutDir); err != nil {
-			return errors.Wrap(err, "could not output helpers")
-		}
-	}
-
-	plugins := &cli.PluginSetBuilder{
-		Cfg: &appCfg,
-	}
-
-	err = plugins.AddAll()
-	if err != nil {
-		return err
-	}
-
-	compiler := core.Compiler{
-		Plugins: plugins.Plugins(),
-	}
-
-	analyticsClient.Info("klotho compiling")
-
-	result, err := compiler.Compile(input)
-	if err != nil {
-		errHandler.PrintErr(err)
-		analyticsClient.Error("klotho compiling failed")
-
-		cmd.SilenceErrors = true
-		cmd.SilenceUsage = true
-		return err
-	}
-
-	if cfg.uploadSource {
-		analyticsClient.UploadSource(input)
-	}
-
-	resourceCounts, err := cli.OutputResources(result, appCfg.OutDir)
-	if err != nil {
-		return err
-	}
-
-	cli.CloseTreeSitter(result)
-
-	analyticsClient.AppendProperties(map[string]interface{}{"resources": resourceCounts})
-	analyticsClient.Info("klotho compile complete")
-
-	return nil
-=======
 	km := cli.KlothoMain{
 		UpdateStream: updater.DefaultStream,
 		Version:      Version,
@@ -261,5 +15,4 @@
 		},
 	}
 	km.Main()
->>>>>>> 72c9c60d
 }